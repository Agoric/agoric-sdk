--- conflicted
+++ resolved
@@ -114,12 +114,9 @@
       if: ${{github.ref_name == 'refs/heads/test-post-ci-benchmark-support'}}
       run: echo ==== running with github.ref=targetbranch set
     - name: temp for debugging github action
-<<<<<<< HEAD
-=======
       if: ${{github.event_name == 'push'}}
       run: echo ==== running with event_name=push set
     - name: temp for debugging github action
->>>>>>> c1490b4b
       run: echo "===== github.ref=${{github.ref}} github.event_name=${{github.event_name}}"
     - name: benchmark changes
       run: cd packages/swingset-runner && yarn ci:autobench
