--- conflicted
+++ resolved
@@ -16,19 +16,8 @@
   cancel-in-progress: true
 
 env:
-  ACTIVE_NODE_LTS_VERSION: '22.x'
-  ACTIVE_NODE_LTS_VERSION_NAME: 'node-lts'
-  ACTIVE_XS_VERSION_NAME: 'xs'
   AGORIC_AVA_USE_TAP: true
-<<<<<<< HEAD
-  EOL_NODE_LTS_VERSION: '18.x'
-  EOL_NODE_LTS_VERSION_NAME: 'node-eol'
   NODE_V8_COVERAGE: coverage
-  PREVIOUS_NODE_LTS_VERSION: '20.x'
-  PREVIOUS_NODE_LTS_VERSION_NAME: 'node-prev'
-=======
-  NODE_V8_COVERAGE: coverage
->>>>>>> 6751fc37
   TEST_COLLECT: 'tee -a _testoutput.txt'
 
 # this is required, since explicitly setting bash as shell enables pipefail, which is not
@@ -44,22 +33,14 @@
     runs-on: ubuntu-latest
     strategy:
       matrix:
-<<<<<<< HEAD
-        node-version: ['node-eol', 'node-lts', 'node-prev'] # unfortunately `env` can't be used here
-=======
         node-version: ['node-new', 'node-old']
->>>>>>> 6751fc37
-    steps:
-      - name: set vars
-        id: vars
-        run: echo "node-version=${{ matrix.node-version == env.EOL_NODE_LTS_VERSION_NAME && env.EOL_NODE_LTS_VERSION || (matrix.node-version == env.ACTIVE_NODE_LTS_VERSION_NAME && env.ACTIVE_NODE_LTS_VERSION || env.PREVIOUS_NODE_LTS_VERSION) }}" >> $GITHUB_OUTPUT
-
+    steps:
       - uses: actions/checkout@v4
         with:
           submodules: 'true'
       - uses: ./.github/actions/restore-node
         with:
-          node-version: ${{ steps.vars.outputs.node-version }}
+          node-version: ${{ matrix.node-version }}
 
   dependency-graph:
     needs: build
@@ -112,11 +93,7 @@
       - uses: actions/checkout@v4
       - uses: ./.github/actions/restore-node
         with:
-<<<<<<< HEAD
-          node-version: '${{ env.PREVIOUS_NODE_LTS_VERSION }}'
-=======
           node-version: 'node-new'
->>>>>>> 6751fc37
 
       - name: lint repo format
         run: yarn lint:format
@@ -131,11 +108,7 @@
       - uses: actions/checkout@v4
       - uses: ./.github/actions/restore-node
         with:
-<<<<<<< HEAD
-          node-version: '${{ env.PREVIOUS_NODE_LTS_VERSION }}'
-=======
           node-version: 'node-new'
->>>>>>> 6751fc37
 
       # Check some of a3p-integration in this job that runs on PRs instead of
       # waiting for the slow integration test that by default only runs in the
@@ -163,21 +136,12 @@
     runs-on: ubuntu-latest
     strategy:
       matrix:
-<<<<<<< HEAD
-        engine: ['node-lts', 'node-prev', 'xs']
-=======
         engine: ['node-new', 'node-old', 'xs']
->>>>>>> 6751fc37
-    steps:
-      - name: set vars
-        id: vars
-        run: |
-<<<<<<< HEAD
-          echo "node-version=${{ matrix.engine == env.ACTIVE_XS_VERSION_NAME && env.EOL_NODE_LTS_VERSION || (matrix.engine == env.ACTIVE_NODE_LTS_VERSION_NAME && env.ACTIVE_NODE_LTS_VERSION || env.PREVIOUS_NODE_LTS_VERSION) }}" >> $GITHUB_OUTPUT
-          echo "test=${{ matrix.engine == env.ACTIVE_XS_VERSION_NAME && 'test:xs' || 'test' }}" >> $GITHUB_OUTPUT
-=======
-          echo "test=${{ matrix.engine == 'xs' && 'test:xs' || 'test' }}" >> $GITHUB_OUTPUT
->>>>>>> 6751fc37
+    steps:
+      - name: set vars
+        id: vars
+        run: |
+          echo "test=${{ matrix.engine == 'xs' && 'test:xs' || 'test' }}" >> $GITHUB_OUTPUT
           echo "GH_ENGINE=${{ matrix.engine }}" >> $GITHUB_ENV
 
       - uses: actions/checkout@v4
@@ -265,21 +229,12 @@
     runs-on: ubuntu-latest
     strategy:
       matrix:
-<<<<<<< HEAD
-        engine: ['node-lts', 'node-prev', 'xs']
-=======
         engine: ['node-new', 'node-old', 'xs']
->>>>>>> 6751fc37
-    steps:
-      - name: set vars
-        id: vars
-        run: |
-<<<<<<< HEAD
-          echo "node-version=${{ matrix.engine == env.ACTIVE_XS_VERSION_NAME && env.EOL_NODE_LTS_VERSION || (matrix.engine == env.ACTIVE_NODE_LTS_VERSION_NAME && env.ACTIVE_NODE_LTS_VERSION || env.PREVIOUS_NODE_LTS_VERSION) }}" >> $GITHUB_OUTPUT
-          echo "test=${{ matrix.engine == env.ACTIVE_XS_VERSION_NAME && 'test:xs' || 'test' }}" >> $GITHUB_OUTPUT
-=======
-          echo "test=${{ matrix.engine == 'xs' && 'test:xs' || 'test' }}" >> $GITHUB_OUTPUT
->>>>>>> 6751fc37
+    steps:
+      - name: set vars
+        id: vars
+        run: |
+          echo "test=${{ matrix.engine == 'xs' && 'test:xs' || 'test' }}" >> $GITHUB_OUTPUT
           echo "GH_ENGINE=${{ matrix.engine }}" >> $GITHUB_ENV
       - uses: actions/checkout@v4
       - uses: ./.github/actions/restore-node
@@ -407,14 +362,6 @@
     strategy:
       matrix:
         # test:xs is noop in governance/package.json
-<<<<<<< HEAD
-        engine: ['node-eol', 'node-lts', 'node-prev']
-    steps:
-      - name: set vars
-        id: vars
-        run: echo "node-version=${{ matrix.engine == env.EOL_NODE_LTS_VERSION_NAME && env.EOL_NODE_LTS_VERSION || (matrix.engine == env.ACTIVE_NODE_LTS_VERSION_NAME && env.ACTIVE_NODE_LTS_VERSION || env.PREVIOUS_NODE_LTS_VERSION) }}" >> $GITHUB_OUTPUT
-
-=======
         engine: ['node-new', 'node-old']
     steps:
       - name: set vars
@@ -422,7 +369,6 @@
         run: |
           echo "test=${{ matrix.engine == 'xs' && 'test:xs' || 'test' }}" >> $GITHUB_OUTPUT
           echo "GH_ENGINE=${{ matrix.engine }}" >> $GITHUB_ENV
->>>>>>> 6751fc37
       - uses: actions/checkout@v4
       - uses: ./.github/actions/restore-node
         with:
@@ -430,7 +376,7 @@
       # END-TEST-BOILERPLATE
       - name: yarn test (governance)
         if: (success() || failure())
-        run: cd packages/governance && yarn test | $TEST_COLLECT
+        run: cd packages/governance && yarn ${{ steps.vars.outputs.test }} | $TEST_COLLECT
       - name: notify on failure
         if: failure() && github.event_name != 'pull_request'
         uses: ./.github/actions/notify-status
@@ -455,14 +401,6 @@
     strategy:
       matrix:
         # test:xs is noop in solo/package.json
-<<<<<<< HEAD
-        engine: ['node-eol', 'node-lts', 'node-prev']
-    steps:
-      - name: set vars
-        id: vars
-        run: echo "node-version=${{ matrix.engine == env.EOL_NODE_LTS_VERSION_NAME && env.EOL_NODE_LTS_VERSION || (matrix.engine == env.ACTIVE_NODE_LTS_VERSION_NAME && env.ACTIVE_NODE_LTS_VERSION || env.PREVIOUS_NODE_LTS_VERSION) }}" >> $GITHUB_OUTPUT
-
-=======
         engine: ['node-new', 'node-old']
     steps:
       - name: set vars
@@ -470,7 +408,6 @@
         run: |
           echo "test=${{ matrix.engine == 'xs' && 'test:xs' || 'test' }}" >> $GITHUB_OUTPUT
           echo "GH_ENGINE=${{ matrix.engine }}" >> $GITHUB_ENV
->>>>>>> 6751fc37
       - uses: actions/checkout@v4
       - uses: ./.github/actions/restore-node
         with:
@@ -478,7 +415,7 @@
       # END-TEST-BOILERPLATE
       - name: yarn test (solo)
         if: (success() || failure())
-        run: cd packages/solo && yarn test | $TEST_COLLECT
+        run: cd packages/solo && yarn ${{ steps.vars.outputs.test }} | $TEST_COLLECT
       - name: notify on failure
         if: failure() && github.event_name != 'pull_request'
         uses: ./.github/actions/notify-status
@@ -503,21 +440,12 @@
     strategy:
       matrix:
         # test:xs is noop in cosmic-swingset/package.json
-<<<<<<< HEAD
-        engine: ['node-lts', 'node-prev', 'xs']
-=======
         engine: ['node-new', 'node-old', 'xs']
->>>>>>> 6751fc37
-    steps:
-      - name: set vars
-        id: vars
-        run: |
-<<<<<<< HEAD
-          echo "node-version=${{ matrix.engine == env.ACTIVE_XS_VERSION_NAME && env.EOL_NODE_LTS_VERSION || (matrix.engine == env.ACTIVE_NODE_LTS_VERSION_NAME && env.ACTIVE_NODE_LTS_VERSION || env.PREVIOUS_NODE_LTS_VERSION) }}" >> $GITHUB_OUTPUT
-          echo "test=${{ matrix.engine == env.ACTIVE_XS_VERSION_NAME && 'test:xs' || 'test' }}" >> $GITHUB_OUTPUT
-=======
-          echo "test=${{ matrix.engine == 'xs' && 'test:xs' || 'test' }}" >> $GITHUB_OUTPUT
->>>>>>> 6751fc37
+    steps:
+      - name: set vars
+        id: vars
+        run: |
+          echo "test=${{ matrix.engine == 'xs' && 'test:xs' || 'test' }}" >> $GITHUB_OUTPUT
           echo "GH_ENGINE=${{ matrix.engine }}" >> $GITHUB_ENV
 
       - uses: actions/checkout@v4
@@ -555,14 +483,6 @@
     strategy:
       matrix:
         # test:xs is noop in inter-protocol/package.json
-<<<<<<< HEAD
-        engine: ['node-eol', 'node-lts', 'node-prev']
-    steps:
-      - name: set vars
-        id: vars
-        run: echo "node-version=${{ matrix.engine == env.EOL_NODE_LTS_VERSION_NAME && env.EOL_NODE_LTS_VERSION || (matrix.engine == env.ACTIVE_NODE_LTS_VERSION_NAME && env.ACTIVE_NODE_LTS_VERSION || env.PREVIOUS_NODE_LTS_VERSION) }}" >> $GITHUB_OUTPUT
-
-=======
         engine: ['node-new', 'node-old']
     steps:
       - name: set vars
@@ -570,7 +490,6 @@
         run: |
           echo "test=${{ matrix.engine == 'xs' && 'test:xs' || 'test' }}" >> $GITHUB_OUTPUT
           echo "GH_ENGINE=${{ matrix.engine }}" >> $GITHUB_ENV
->>>>>>> 6751fc37
       - uses: actions/checkout@v4
       - uses: ./.github/actions/restore-node
         with:
@@ -578,7 +497,7 @@
       # END-TEST-BOILERPLATE
       - name: yarn test (inter-protocol)
         if: (success() || failure())
-        run: cd packages/inter-protocol && yarn test | $TEST_COLLECT
+        run: cd packages/inter-protocol && yarn ${{ steps.vars.outputs.test }} | $TEST_COLLECT
       - name: notify on failure
         if: failure() && github.event_name != 'pull_request'
         uses: ./.github/actions/notify-status
@@ -602,11 +521,7 @@
     runs-on: ubuntu-latest
     strategy:
       matrix:
-<<<<<<< HEAD
-        engine: ['node-lts', 'node-prev', 'xs']
-=======
         engine: ['node-new', 'node-old', 'xs']
->>>>>>> 6751fc37
         # Run parallel testing jobs, each executing a subset.
         node_index: [0, 1, 2, 3]
         total_nodes: [4] # the total number of nodes
@@ -614,12 +529,7 @@
       - name: set vars
         id: vars
         run: |
-<<<<<<< HEAD
-          echo "node-version=${{ matrix.engine == env.ACTIVE_XS_VERSION_NAME && env.EOL_NODE_LTS_VERSION || (matrix.engine == env.ACTIVE_NODE_LTS_VERSION_NAME && env.ACTIVE_NODE_LTS_VERSION || env.PREVIOUS_NODE_LTS_VERSION) }}" >> $GITHUB_OUTPUT
-          echo "test=${{ matrix.engine == env.ACTIVE_XS_VERSION_NAME && 'test:xs' || 'test' }}" >> $GITHUB_OUTPUT
-=======
-          echo "test=${{ matrix.engine == 'xs' && 'test:xs' || 'test' }}" >> $GITHUB_OUTPUT
->>>>>>> 6751fc37
+          echo "test=${{ matrix.engine == 'xs' && 'test:xs' || 'test' }}" >> $GITHUB_OUTPUT
           echo "GH_ENGINE=${{ matrix.engine }}" >> $GITHUB_ENV
           echo "CI_NODE_INDEX=${{ matrix.node_index }}" >> $GITHUB_ENV
           echo "CI_NODE_TOTAL=${{ matrix.total_nodes }}" >> $GITHUB_ENV
@@ -655,11 +565,7 @@
     runs-on: ubuntu-latest
     strategy:
       matrix:
-<<<<<<< HEAD
-        engine: ['node-lts', 'node-prev', 'xs']
-=======
         engine: ['node-new', 'node-old', 'xs']
->>>>>>> 6751fc37
         # Run parallel testing jobs, each executing a subset.
         node_index: [0, 1, 2, 3, 4]
         total_nodes: [5] # the total number of nodes
@@ -667,12 +573,7 @@
       - name: set vars
         id: vars
         run: |
-<<<<<<< HEAD
-          echo "node-version=${{ matrix.engine == env.ACTIVE_XS_VERSION_NAME && env.EOL_NODE_LTS_VERSION || (matrix.engine == env.ACTIVE_NODE_LTS_VERSION_NAME && env.ACTIVE_NODE_LTS_VERSION || env.PREVIOUS_NODE_LTS_VERSION) }}" >> $GITHUB_OUTPUT
-          echo "test=${{ matrix.engine == env.ACTIVE_XS_VERSION_NAME && 'test:xs' || 'test' }}" >> $GITHUB_OUTPUT
-=======
-          echo "test=${{ matrix.engine == 'xs' && 'test:xs' || 'test' }}" >> $GITHUB_OUTPUT
->>>>>>> 6751fc37
+          echo "test=${{ matrix.engine == 'xs' && 'test:xs' || 'test' }}" >> $GITHUB_OUTPUT
           echo "GH_ENGINE=${{ matrix.engine }}" >> $GITHUB_ENV
           echo "CI_NODE_INDEX=${{ matrix.node_index }}" >> $GITHUB_ENV
           echo "CI_NODE_TOTAL=${{ matrix.total_nodes }}" >> $GITHUB_ENV
@@ -689,7 +590,7 @@
         run: cd packages/SwingSet && yarn ${{ steps.vars.outputs.test }} | $TEST_COLLECT
       # explicitly test the XS worker, for visibility
       - name: yarn test (SwingSet XS Worker)
-        if: (success() || failure()) && matrix.engine != env.ACTIVE_XS_VERSION_NAME
+        if: (success() || failure()) && matrix.engine != 'xs'
         run: cd packages/SwingSet && yarn test:xs-worker | $TEST_COLLECT
       - name: notify on failure
         if: failure() && github.event_name != 'pull_request'
@@ -714,23 +615,14 @@
     runs-on: ubuntu-latest
     strategy:
       matrix:
-<<<<<<< HEAD
-        engine: ['node-lts', 'node-prev', 'xs']
-=======
         engine: ['node-new', 'node-old', 'xs']
->>>>>>> 6751fc37
     steps:
       - name: set vars
         id: vars
         # END-TEST-BOILERPLATE
         # XXX test:xs-unit is deprecated branch protection still expects it
         run: |
-<<<<<<< HEAD
-          echo "node-version=${{ matrix.engine == env.ACTIVE_XS_VERSION_NAME && env.EOL_NODE_LTS_VERSION || (matrix.engine == env.ACTIVE_NODE_LTS_VERSION_NAME && env.ACTIVE_NODE_LTS_VERSION || env.PREVIOUS_NODE_LTS_VERSION) }}" >> $GITHUB_OUTPUT
-          echo "test=${{ matrix.engine == env.ACTIVE_XS_VERSION_NAME && 'test:xs-unit' || 'test:unit' }}" >> $GITHUB_OUTPUT
-=======
           echo "test=${{ matrix.engine == 'xs' && 'test:xs-unit' || 'test:unit' }}" >> $GITHUB_OUTPUT
->>>>>>> 6751fc37
           echo "GH_ENGINE=${{ matrix.engine }}" >> $GITHUB_ENV
         # BEGIN-TEST-BOILERPLATE
       - uses: actions/checkout@v4
@@ -765,22 +657,13 @@
     runs-on: ubuntu-latest
     strategy:
       matrix:
-<<<<<<< HEAD
-        engine: ['node-lts', 'node-prev', 'xs']
-=======
         engine: ['node-new', 'node-old', 'xs']
->>>>>>> 6751fc37
     steps:
       - name: set vars
         id: vars
         # END-TEST-BOILERPLATE
         run: |
-<<<<<<< HEAD
-          echo "node-version=${{ matrix.engine == env.ACTIVE_XS_VERSION_NAME && env.EOL_NODE_LTS_VERSION || (matrix.engine == env.ACTIVE_NODE_LTS_VERSION_NAME && env.ACTIVE_NODE_LTS_VERSION || env.PREVIOUS_NODE_LTS_VERSION) }}" >> $GITHUB_OUTPUT
-          echo "test=${{ matrix.engine == env.ACTIVE_XS_VERSION_NAME && 'test:xs-worker' || 'test:swingset' }}" >> $GITHUB_OUTPUT
-=======
           echo "test=${{ matrix.engine == 'xs' && 'test:xs-worker' || 'test:swingset' }}" >> $GITHUB_OUTPUT
->>>>>>> 6751fc37
           echo "GH_ENGINE=${{ matrix.engine }}" >> $GITHUB_ENV
         # BEGIN-TEST-BOILERPLATE
       - uses: actions/checkout@v4
