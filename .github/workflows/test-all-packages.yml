name: Test all Packages

# run on all PRs (even the ones that target other branches)

on:
  pull_request:
concurrency:
  group: ${{ github.workflow }}-${{ github.ref }}
  cancel-in-progress: true

# set ESM_DISABLE_CACHE=true (will be JSON parsed)
jobs:
  build:
    runs-on: ubuntu-latest
    strategy:
      matrix:
        node-version: ['14.x', '16.x']
    steps:
      - uses: actions/checkout@v2
        with:
          submodules: 'true'
      - uses: ./.github/actions/restore-node
        with:
          node-version: ${{ matrix.node-version }}

  ##################
  # Lint tests
  # We run per package bc of https://github.com/typescript-eslint/typescript-eslint/issues/1192
  # We split the package tests into two jobs because type linting
  # is inefficient and slow https://github.com/typescript-eslint/typescript-eslint/issues/2094
  lint-primary:
    needs: build
    runs-on: ubuntu-latest
    steps:
      - uses: actions/checkout@v2
      - uses: ./.github/actions/restore-node
        with:
          node-version: '16.x'

      # first job also does repo-level linting
      - name: lint repo format
        run: yarn lint:format
      # eslint
      - name: yarn lint primary
        run: ./scripts/lint-with-types.sh primary

  lint-rest:
    needs: build
    runs-on: ubuntu-latest
    steps:
      - uses: actions/checkout@v2
      - uses: ./.github/actions/restore-node
        with:
          node-version: '16.x'

      - name: yarn lint rest
        run: ./scripts/lint-with-types.sh rest

  ##################
  # Fast-running tests run as a group:
  test-quick:
    # BEGIN-TEST-BOILERPLATE
    needs: build
    runs-on: ubuntu-latest
    strategy:
      matrix:
        engine: ['14.x', '16.x', 'xs']
    steps:
      - name: set vars
        id: vars
        run: |
          echo ::set-output name=node-version::${{ matrix.engine == 'xs' && '14.x' || matrix.engine }}
          echo ::set-output name=test::${{ matrix.engine == 'xs' && 'test:xs' || 'test' }}
      - uses: actions/checkout@v2
      - uses: ./.github/actions/restore-node
        with:
          node-version: ${{ steps.vars.outputs.node-version }}
      # END-TEST-BOILERPLATE

      # We run separate steps for each package, to make it easier to drill down
      # into errors. If we wanted to just run everything, run 'yarn test' from
      # the top level.
      #
      # This list should include all packages, except ones that are in another
      #  category here, or that don't have a package.json.
      #- name: yarn test (everything)
      #  run: yarn ${{ steps.vars.outputs.test }}
      - name: yarn test (access-token)
        run: cd packages/access-token && yarn ${{ steps.vars.outputs.test }}
      - name: yarn test (agoric-cli)
        run: cd packages/agoric-cli && yarn ${{ steps.vars.outputs.test }}
      - name: yarn test (assert)
        run: cd packages/assert && yarn ${{ steps.vars.outputs.test }}
      - name: yarn test (wallet/api)
        run: cd packages/wallet/api && yarn ${{ steps.vars.outputs.test }}
      - name: yarn test (deployment)
        run: cd packages/deployment && yarn ${{ steps.vars.outputs.test }}
      - name: yarn test (ERTP)
        run: cd packages/ERTP && yarn ${{ steps.vars.outputs.test }}
      - name: yarn test (governance)
        run: cd packages/governance && yarn ${{ steps.vars.outputs.test }}
      - name: yarn test (import-manager)
        run: cd packages/import-manager && yarn ${{ steps.vars.outputs.test }}
      - name: yarn test (notifier)
        run: cd packages/notifier && yarn ${{ steps.vars.outputs.test }}
      - name: yarn test (same-structure)
        run: cd packages/same-structure && yarn ${{ steps.vars.outputs.test }}
      - name: yarn test (sharing-service)
        run: cd packages/sharing-service && yarn ${{ steps.vars.outputs.test }}
      - name: yarn test (sparse-ints)
        run: cd packages/sparse-ints && yarn ${{ steps.vars.outputs.test }}
      - name: yarn test (spawner)
        run: cd packages/spawner && yarn ${{ steps.vars.outputs.test }}
      - name: yarn test (stat-logger)
        run: cd packages/stat-logger && yarn ${{ steps.vars.outputs.test }}
      - name: yarn test (store)
        run: cd packages/store && yarn ${{ steps.vars.outputs.test }}
      - name: yarn test (swing-store)
        run: cd packages/swing-store && yarn ${{ steps.vars.outputs.test }}
      - name: yarn test (web-components)
        run: cd packages/web-components && yarn ${{ steps.vars.outputs.test }}
      - name: yarn test (wallet-connection)
        run: cd packages/wallet-connection && yarn ${{ steps.vars.outputs.test }}

  test-quick2:
    # BEGIN-TEST-BOILERPLATE
    needs: build
    runs-on: ubuntu-latest
    strategy:
      matrix:
        engine: ['14.x', '16.x', 'xs']
    steps:
      - name: set vars
        id: vars
        run: |
          echo ::set-output name=node-version::${{ matrix.engine == 'xs' && '14.x' || matrix.engine }}
          echo ::set-output name=test::${{ matrix.engine == 'xs' && 'test:xs' || 'test' }}
      - uses: actions/checkout@v2
      - uses: ./.github/actions/restore-node
        with:
          node-version: ${{ steps.vars.outputs.node-version }}
      # END-TEST-BOILERPLATE
      - name: yarn test (cosmos)
        run: cd golang/cosmos && yarn ${{ steps.vars.outputs.test }}
<<<<<<< HEAD
      - name: yarn test (cache)
        run: cd packages/cache && yarn ${{ steps.vars.outputs.test }}
=======
      - name: yarn test (casting)
        run: cd packages/casting && yarn ${{ steps.vars.outputs.test }}
>>>>>>> ed2a918b
      - name: yarn test (run-protocol)
        run: cd packages/run-protocol && yarn ${{ steps.vars.outputs.test }}
      - name: yarn test (pegasus)
        run: cd packages/pegasus && yarn ${{ steps.vars.outputs.test }}
      - name: yarn test (vats)
        run: cd packages/vats && yarn ${{ steps.vars.outputs.test }}
      - name: yarn test (swingset-runner)
        run: cd packages/swingset-runner && yarn ${{ steps.vars.outputs.test }}
      - name: yarn test (telemetry)
        run: cd packages/telemetry && yarn ${{ steps.vars.outputs.test }}
      - name: yarn test (deploy-script-support)
        run: cd packages/deploy-script-support && yarn ${{ steps.vars.outputs.test }}
      - name: yarn test (ui-components)
        run: cd packages/ui-components && yarn ${{ steps.vars.outputs.test }}
      - name: yarn test (wallet/ui)
        run: cd packages/wallet/ui && yarn ${{ steps.vars.outputs.test }}
      - name: yarn test (wallet)
        run: cd packages/wallet && yarn ${{ steps.vars.outputs.test }}
      - name: yarn test (eslint-config)
        run: cd packages/eslint-config && yarn ${{ steps.vars.outputs.test }}
      - name: yarn test (vat-data)
        run: cd packages/vat-data && yarn ${{ steps.vars.outputs.test }}

        # The meta-test!
      - name: Check for untested packages
        run: node ./scripts/check-untested-packages.mjs

  ##############
  # Long-running tests are executed individually.
  test-solo:
    # BEGIN-TEST-BOILERPLATE
    needs: build
    runs-on: ubuntu-latest
    strategy:
      matrix:
        engine: ['14.x', '16.x', 'xs']
    steps:
      - name: set vars
        id: vars
        run: |
          echo ::set-output name=node-version::${{ matrix.engine == 'xs' && '14.x' || matrix.engine }}
          echo ::set-output name=test::${{ matrix.engine == 'xs' && 'test:xs' || 'test' }}
      - uses: actions/checkout@v2
      - uses: ./.github/actions/restore-node
        with:
          node-version: ${{ steps.vars.outputs.node-version }}
      # END-TEST-BOILERPLATE
      - name: yarn test (solo)
        timeout-minutes: 20
        run: cd packages/solo && yarn ${{ steps.vars.outputs.test }}

  test-cosmic-swingset:
    # BEGIN-TEST-BOILERPLATE
    needs: build
    runs-on: ubuntu-latest
    strategy:
      matrix:
        engine: ['14.x', '16.x', 'xs']
    steps:
      - name: set vars
        id: vars
        run: |
          echo ::set-output name=node-version::${{ matrix.engine == 'xs' && '14.x' || matrix.engine }}
          echo ::set-output name=test::${{ matrix.engine == 'xs' && 'test:xs' || 'test' }}
      - uses: actions/checkout@v2
      - uses: ./.github/actions/restore-node
        with:
          node-version: ${{ steps.vars.outputs.node-version }}
      # END-TEST-BOILERPLATE
      - uses: ./.github/actions/restore-golang
        with:
          go-version: 1.17
      - name: yarn test (cosmic-swingset)
        run: cd packages/cosmic-swingset && yarn ${{ steps.vars.outputs.test }}

  # The test-swingset* tests are split by alphabetical test name.
  test-swingset:
    # BEGIN-TEST-BOILERPLATE
    needs: build
    runs-on: ubuntu-latest
    strategy:
      matrix:
        engine: ['14.x', '16.x', 'xs']
    steps:
      - name: set vars
        id: vars
        run: |
          echo ::set-output name=node-version::${{ matrix.engine == 'xs' && '14.x' || matrix.engine }}
          echo ::set-output name=test::${{ matrix.engine == 'xs' && 'test:xs' || 'test' }}
      - uses: actions/checkout@v2
      - uses: ./.github/actions/restore-node
        with:
          node-version: ${{ steps.vars.outputs.node-version }}
      # END-TEST-BOILERPLATE
      - name: yarn test (SwingSet)
        run: cd packages/SwingSet && yarn ${{ steps.vars.outputs.test }} 'test/**/test-[A-Da-d]*.js'

  test-swingset2:
    # BEGIN-TEST-BOILERPLATE
    needs: build
    runs-on: ubuntu-latest
    strategy:
      matrix:
        engine: ['14.x', '16.x', 'xs']
    steps:
      - name: set vars
        id: vars
        run: |
          echo ::set-output name=node-version::${{ matrix.engine == 'xs' && '14.x' || matrix.engine }}
          echo ::set-output name=test::${{ matrix.engine == 'xs' && 'test:xs' || 'test' }}
      - uses: actions/checkout@v2
      - uses: ./.github/actions/restore-node
        with:
          node-version: ${{ steps.vars.outputs.node-version }}
      # END-TEST-BOILERPLATE
      - name: yarn test (SwingSet)
        run: cd packages/SwingSet && yarn ${{ steps.vars.outputs.test }} 'test/**/test-[E-Ie-i]*.js'
      - name: yarn test (xsnap)
        run: cd packages/xsnap && yarn ${{ steps.vars.outputs.test }}
      # explicitly test the XS worker, for visibility
      - name: yarn test (SwingSet XS Worker)
        if: matrix.engine != 'xs'
        run: cd packages/SwingSet && yarn test:xs-worker

  test-swingset3:
    # BEGIN-TEST-BOILERPLATE
    needs: build
    runs-on: ubuntu-latest
    strategy:
      matrix:
        engine: ['14.x', '16.x', 'xs']
    steps:
      - name: set vars
        id: vars
        run: |
          echo ::set-output name=node-version::${{ matrix.engine == 'xs' && '14.x' || matrix.engine }}
          echo ::set-output name=test::${{ matrix.engine == 'xs' && 'test:xs' || 'test' }}
      - uses: actions/checkout@v2
      - uses: ./.github/actions/restore-node
        with:
          node-version: ${{ steps.vars.outputs.node-version }}
      # END-TEST-BOILERPLATE
      - name: yarn test (SwingSet)
        run: cd packages/SwingSet && yarn ${{ steps.vars.outputs.test }} 'test/**/test-[J-Rj-r]*.js'

  test-swingset4:
    # BEGIN-TEST-BOILERPLATE
    needs: build
    runs-on: ubuntu-latest
    strategy:
      matrix:
        engine: ['14.x', '16.x', 'xs']
    steps:
      - name: set vars
        id: vars
        run: |
          echo ::set-output name=node-version::${{ matrix.engine == 'xs' && '14.x' || matrix.engine }}
          echo ::set-output name=test::${{ matrix.engine == 'xs' && 'test:xs' || 'test' }}
      - uses: actions/checkout@v2
      - uses: ./.github/actions/restore-node
        with:
          node-version: ${{ steps.vars.outputs.node-version }}
      # END-TEST-BOILERPLATE

      - name: yarn test (SwingSet)
        run: cd packages/SwingSet && yarn ${{ steps.vars.outputs.test }} 'test/**/test-[S-Zs-z0-9]*.js'

  test-zoe-unit:
    # BEGIN-TEST-BOILERPLATE
    needs: build
    runs-on: ubuntu-latest
    strategy:
      matrix:
        engine: ['14.x', '16.x', 'xs']
    steps:
      - name: set vars
        id: vars
        # END-TEST-BOILERPLATE
        run: |
          echo ::set-output name=node-version::${{ matrix.engine == 'xs' && '14.x' || matrix.engine }}
          echo ::set-output name=test::${{ matrix.engine == 'xs' && 'test:xs-unit' || 'test:unit' }}
        # BEGIN-TEST-BOILERPLATE
      - uses: actions/checkout@v2
      - uses: ./.github/actions/restore-node
        with:
          node-version: ${{ steps.vars.outputs.node-version }}
      # END-TEST-BOILERPLATE
      - name: yarn test (zoe)
        timeout-minutes: 30
        run: cd packages/zoe && yarn ${{ steps.vars.outputs.test }}

  test-zoe-swingset:
    # BEGIN-TEST-BOILERPLATE
    needs: build
    runs-on: ubuntu-latest
    strategy:
      matrix:
        engine: ['14.x', '16.x', 'xs']
    steps:
      - name: set vars
        id: vars
        # END-TEST-BOILERPLATE
        run: |
          echo ::set-output name=node-version::${{ matrix.engine == 'xs' && '14.x' || matrix.engine }}
          echo ::set-output name=test::${{ matrix.engine == 'xs' && 'test:xs-worker' || 'test:swingset' }}
        # BEGIN-TEST-BOILERPLATE
      - uses: actions/checkout@v2
      - uses: ./.github/actions/restore-node
        with:
          node-version: ${{ steps.vars.outputs.node-version }}
      # END-TEST-BOILERPLATE
      - name: yarn test (zoe)
        timeout-minutes: 30
        run: cd packages/zoe && yarn ${{ steps.vars.outputs.test }}<|MERGE_RESOLUTION|>--- conflicted
+++ resolved
@@ -142,13 +142,10 @@
       # END-TEST-BOILERPLATE
       - name: yarn test (cosmos)
         run: cd golang/cosmos && yarn ${{ steps.vars.outputs.test }}
-<<<<<<< HEAD
       - name: yarn test (cache)
         run: cd packages/cache && yarn ${{ steps.vars.outputs.test }}
-=======
       - name: yarn test (casting)
         run: cd packages/casting && yarn ${{ steps.vars.outputs.test }}
->>>>>>> ed2a918b
       - name: yarn test (run-protocol)
         run: cd packages/run-protocol && yarn ${{ steps.vars.outputs.test }}
       - name: yarn test (pegasus)
