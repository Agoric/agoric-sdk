--- conflicted
+++ resolved
@@ -7,26 +7,14 @@
 import { E, passStyleOf } from '@endo/far';
 import { M, mustMatch } from '@endo/patterns';
 import type { ExecutionContext } from 'ava';
-<<<<<<< HEAD
-import { createRequire } from 'module';
+import * as contractExports from '../src/portfolio.contract.ts';
 import { contract, makeUSDNIBCTraffic } from './mocks.ts';
-=======
-import * as contractExports from '../src/portfolio.contract.ts';
-import { makeUSDNIBCTraffic } from './mocks.ts';
->>>>>>> 1b64aa63
 import { makeTrader } from './portfolio-actors.ts';
 import { setupPortfolioTest } from './supports.ts';
 import { makeWallet } from './wallet-offer-tools.ts';
 
 const contractName = 'ymax0';
-<<<<<<< HEAD
-const contractFile = nodeRequire.resolve(
-  '../dist/portfolio.contract.bundle.js',
-);
-type StartFn = typeof import('../src/portfolio.contract.ts').start;
-=======
 type StartFn = typeof contractExports.start;
->>>>>>> 1b64aa63
 
 /** from https://www.mintscan.io/noble explorer */
 const explored = [
