--- conflicted
+++ resolved
@@ -33,12 +33,7 @@
   },
   "homepage": "https://github.com/Agoric/agoric-sdk#readme",
   "dependencies": {
-<<<<<<< HEAD
-    "@endo/errors": "^1.2.2",
-=======
     "@agoric/async-flow": "^0.1.0",
-    "@agoric/assert": "^0.6.0",
->>>>>>> 4f70e66a
     "@agoric/cosmic-proto": "^0.4.0",
     "@agoric/ertp": "^0.16.2",
     "@agoric/internal": "^0.3.2",
