--- conflicted
+++ resolved
@@ -48,11 +48,7 @@
     "@agoric/vow": "workspace:*",
     "@agoric/zoe": "workspace:*",
     "@agoric/zone": "workspace:*",
-<<<<<<< HEAD
     "@cosmjs/encoding": "^0.33.0",
-=======
-    "@cosmjs/encoding": "^0.34.0",
->>>>>>> d1c16b2a
     "@endo/base64": "^1.0.12",
     "@endo/errors": "^1.2.13",
     "@endo/eventual-send": "^1.3.4",
