/** @file ChainAccount exo */
import { AmountShape } from '@agoric/ertp';
import { makeTracer } from '@agoric/internal';
import { E } from '@endo/far';
import { M } from '@endo/patterns';
import {
  ChainInfoShape,
  LocalChainAccountShape,
  DenomShape,
  BrandInfoShape,
  DenomAmountShape,
} from '../typeGuards.js';
import { getChainsAndConnection } from '../utils/chainHub.js';

/**
 * @import {Zone} from '@agoric/base-zone';
<<<<<<< HEAD
 * @import {ChainHub} from '../utils/chainHub.js';
 * @import {Vow, VowTools} from '@agoric/vow';
=======
 * @import {ChainHub} from './chain-hub.js';
 * @import {AsyncFlowTools} from '@agoric/async-flow';
 * @import {Vow} from '@agoric/vow';
>>>>>>> e382b66c
 * @import {TimerService} from '@agoric/time';
 * @import {LocalChain} from '@agoric/vats/src/localchain.js';
 * @import {RecorderKit, MakeRecorderKit} from '@agoric/zoe/src/contractSupport/recorder.js'.
 * @import {Remote} from '@agoric/internal';
 * @import {OrchestrationService} from '../service.js';
 * @import {MakeLocalOrchestrationAccountKit} from './local-orchestration-account.js';
 * @import {MakeLocalChainFacade} from './local-chain-facade.js';
 * @import {MakeRemoteChainFacade} from './remote-chain-facade.js';
 * @import {Chain, ChainInfo, CosmosChainInfo, IBCConnectionInfo, OrchestrationAccount, Orchestrator} from '../types.js';
 */

const { Fail } = assert;
const trace = makeTracer('Orchestrator');

/** @see {Orchestrator} */
export const OrchestratorI = M.interface('Orchestrator', {
  getChain: M.callWhen(M.string()).returns(ChainInfoShape),
  makeLocalAccount: M.callWhen().returns(LocalChainAccountShape),
  getBrandInfo: M.call(DenomShape).returns(BrandInfoShape),
  asAmount: M.call(DenomAmountShape).returns(AmountShape),
});

/**
 * @param {Zone} zone
 * @param {{
 *   chainHub: ChainHub;
 *   localchain: Remote<LocalChain>;
 *   makeRecorderKit: MakeRecorderKit;
 *   makeLocalChainFacade: MakeLocalChainFacade;
 *   makeRemoteChainFacade: MakeRemoteChainFacade;
 *   orchestrationService: Remote<OrchestrationService>;
 *   storageNode: Remote<StorageNode>;
 *   timerService: Remote<TimerService>;
 *   vowTools: VowTools;
 *   zcf: ZCF;
 * }} powers
 */
export const prepareOrchestrator = (
  zone,
  {
    chainHub,
    localchain,
    makeLocalChainFacade,
    makeRemoteChainFacade,
    vowTools: { watch },
  },
) =>
  zone.exoClassKit(
    'Orchestrator',
    {
      orchestrator: OrchestratorI,
      makeLocalChainFacadeWatcher: M.interface('makeLocalChainFacadeWatcher', {
        onFulfilled: M.call(M.record())
          .optional(M.arrayOf(M.undefined()))
          .returns(M.any()), // FIXME narrow
      }),
      makeRemoteChainFacadeWatcher: M.interface(
        'makeRemoteChainFacadeWatcher',
        {
          onFulfilled: M.call(M.arrayOf(M.record()))
            .optional(M.arrayOf(M.undefined()))
            .returns(M.any()), // FIXME narrow
        },
      ),
    },
    () => {
      trace('making an Orchestrator');
      return {};
    },
    {
      /** Waits for `chainInfo` and returns a LocalChainFacade */
      makeLocalChainFacadeWatcher: {
        /** @param {ChainInfo} agoricChainInfo */
        onFulfilled(agoricChainInfo) {
          return makeLocalChainFacade(agoricChainInfo);
        },
      },
      /**
       * Waits for `chainInfo` for `agoric` and a remote chain and returns a
       * RemoteChainFacade
       */
      makeRemoteChainFacadeWatcher: {
        /**
         * Waits for `chainInfo` for `agoric` and a remote chain and returns a
         * RemoteChainFacade
         *
         * @param {[ChainInfo, ChainInfo, IBCConnectionInfo]} chainsAndConnection
         */
        onFulfilled([_agoricChainInfo, remoteChainInfo, connectionInfo]) {
          return makeRemoteChainFacade(remoteChainInfo, connectionInfo);
        },
      },
      orchestrator: {
        /** @type {Orchestrator['getChain']} */
        getChain(name) {
          if (name === 'agoric') {
            // @ts-expect-error Vow vs Promise
            return watch(
              chainHub.getChainInfo('agoric'),
              this.facets.makeLocalChainFacadeWatcher,
            );
          }
          // @ts-expect-error Vow vs Promise
          return watch(
            getChainsAndConnection(chainHub, 'agoric', name),
            this.facets.makeRemoteChainFacadeWatcher,
          );
        },
        makeLocalAccount() {
          return watch(E(localchain).makeAccount());
        },
        getBrandInfo: () => Fail`not yet implemented`,
        asAmount: () => Fail`not yet implemented`,
      },
    },
  );
harden(prepareOrchestrator);<|MERGE_RESOLUTION|>--- conflicted
+++ resolved
@@ -14,14 +14,8 @@
 
 /**
  * @import {Zone} from '@agoric/base-zone';
-<<<<<<< HEAD
- * @import {ChainHub} from '../utils/chainHub.js';
- * @import {Vow, VowTools} from '@agoric/vow';
-=======
+ * @import {VowTools} from '@agoric/vow';
  * @import {ChainHub} from './chain-hub.js';
- * @import {AsyncFlowTools} from '@agoric/async-flow';
- * @import {Vow} from '@agoric/vow';
->>>>>>> e382b66c
  * @import {TimerService} from '@agoric/time';
  * @import {LocalChain} from '@agoric/vats/src/localchain.js';
  * @import {RecorderKit, MakeRecorderKit} from '@agoric/zoe/src/contractSupport/recorder.js'.
