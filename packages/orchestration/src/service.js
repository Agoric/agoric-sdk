/** @file Orchestration service */

import { E } from '@endo/far';
import { M } from '@endo/patterns';
import { Shape as NetworkShape } from '@agoric/network';
<<<<<<< HEAD
import { Fail, b } from '@endo/errors';
import { prepareChainAccountKit } from './exos/chainAccountKit.js';
import { prepareICQConnectionKit } from './exos/icqConnectionKit.js';
=======
import { prepareChainAccountKit } from './exos/chain-account-kit.js';
import { prepareICQConnectionKit } from './exos/icq-connection-kit.js';
>>>>>>> 4f70e66a
import {
  makeICAChannelAddress,
  makeICQChannelAddress,
} from './utils/address.js';

/**
 * @import {Zone} from '@agoric/base-zone';
 * @import {Remote} from '@agoric/internal';
 * @import {Connection, Port, PortAllocator} from '@agoric/network';
 * @import {IBCConnectionID} from '@agoric/vats';
 * @import {RemoteIbcAddress} from '@agoric/vats/tools/ibc-utils.js';
 * @import {Vow, VowTools} from '@agoric/vow';
 * @import {ICQConnection, IcaAccount, ICQConnectionKit, ChainAccountKit} from './types.js';
 */

<<<<<<< HEAD
=======
const { Fail, bare } = assert;
const { Vow$ } = NetworkShape; // TODO #9611
>>>>>>> 4f70e66a
/**
 * @typedef {object} OrchestrationPowers
 * @property {Remote<PortAllocator>} portAllocator
 */

/**
 * PowerStore is used so additional powers can be added on upgrade. See
 * [#7337](https://github.com/Agoric/agoric-sdk/issues/7337) for tracking on Exo
 * state migrations.
 *
 * @typedef {MapStore<
 *   keyof OrchestrationPowers,
 *   OrchestrationPowers[keyof OrchestrationPowers]
 * >} PowerStore
 */

/** @typedef {MapStore<IBCConnectionID, ICQConnectionKit>} ICQConnectionStore */

/** @typedef {ChainAccountKit | ICQConnectionKit} ConnectionKit */

/**
 * @template {keyof OrchestrationPowers} K
 * @param {PowerStore} powers
 * @param {K} name
 */
const getPower = (powers, name) => {
  powers.has(name) || Fail`need powers.${b(name)} for this method`;
  return /** @type {OrchestrationPowers[K]} */ (powers.get(name));
};

/** @typedef {{ powers: PowerStore; icqConnections: ICQConnectionStore }} OrchestrationState */

/**
 * @param {Zone} zone
 * @param {VowTools} vowTools
 * @param {ReturnType<typeof prepareChainAccountKit>} makeChainAccountKit
 * @param {ReturnType<typeof prepareICQConnectionKit>} makeICQConnectionKit
 */
const prepareOrchestrationKit = (
  zone,
  { watch },
  makeChainAccountKit,
  makeICQConnectionKit,
) =>
  zone.exoClassKit(
    'Orchestration',
    {
      requestICAChannelWatcher: M.interface('RequestICAChannelWatcher', {
        onFulfilled: M.call(M.remotable('Port'))
          .optional({ chainId: M.string(), remoteConnAddr: M.string() })
          .returns(Vow$(NetworkShape.Connection)),
      }),
      requestICQChannelWatcher: M.interface('RequestICQChannelWatcher', {
        onFulfilled: M.call(M.remotable('Port'))
          .optional({
            remoteConnAddr: M.string(),
            controllerConnectionId: M.string(),
          })
          .returns(Vow$(NetworkShape.Connection)),
      }),
      channelOpenWatcher: M.interface('ChannelOpenWatcher', {
        onFulfilled: M.call(M.remotable('Connection'))
          .optional(
            M.splitRecord(
              { connectionKit: M.record(), returnFacet: M.string() },
              { saveICQConnection: M.string() },
            ),
          )
          .returns(M.remotable('ConnectionKit Holder facet')),
      }),
      public: M.interface('OrchestrationService', {
        makeAccount: M.call(M.string(), M.string(), M.string()).returns(
          Vow$(M.remotable('ChainAccountKit')),
        ),
        provideICQConnection: M.call(M.string()).returns(
          Vow$(M.remotable('ICQConnection')),
        ),
      }),
    },
    /** @param {Partial<OrchestrationPowers>} [initialPowers] */
    initialPowers => {
      /** @type {PowerStore} */
      const powers = zone.detached().mapStore('PowerStore');
      if (initialPowers) {
        for (const [name, power] of Object.entries(initialPowers)) {
          powers.init(/** @type {keyof OrchestrationPowers} */ (name), power);
        }
      }
      const icqConnections = zone.detached().mapStore('ICQConnections');
      return /** @type {OrchestrationState} */ ({ powers, icqConnections });
    },
    {
      requestICAChannelWatcher: {
        /**
         * @param {Port} port
         * @param {{
         *   chainId: string;
         *   remoteConnAddr: RemoteIbcAddress;
         * }} watchContext
         */
        onFulfilled(port, { chainId, remoteConnAddr }) {
          const chainAccountKit = makeChainAccountKit(
            chainId,
            port,
            remoteConnAddr,
          );
          return watch(
            E(port).connect(remoteConnAddr, chainAccountKit.connectionHandler),
            this.facets.channelOpenWatcher,
            { returnFacet: 'account', connectionKit: chainAccountKit },
          );
        },
      },
      requestICQChannelWatcher: {
        /**
         * @param {Port} port
         * @param {{
         *   remoteConnAddr: RemoteIbcAddress;
         *   controllerConnectionId: IBCConnectionID;
         * }} watchContext
         */
        onFulfilled(port, { remoteConnAddr, controllerConnectionId }) {
          const connectionKit = makeICQConnectionKit(port);
          /** @param {ICQConnectionKit} kit */
          return watch(
            E(port).connect(remoteConnAddr, connectionKit.connectionHandler),
            this.facets.channelOpenWatcher,
            {
              connectionKit,
              returnFacet: 'connection',
              saveICQConnection: controllerConnectionId,
            },
          );
        },
      },
      /**
       * Waits for a channel (ICA, ICQ) to open and returns the consumer-facing
       * facet of the ConnectionKit, specified by `returnFacet`. Saves the
       * ConnectionKit if `saveICQConnection` is provided.
       */
      channelOpenWatcher: {
        /**
         * @param {Connection} _connection
         * @param {{
         *   connectionKit: ConnectionKit;
         *   returnFacet: string;
         *   saveICQConnection?: IBCConnectionID;
         * }} watchContext
         */
        onFulfilled(
          _connection,
          { connectionKit, returnFacet, saveICQConnection },
        ) {
          if (saveICQConnection) {
            this.state.icqConnections.init(
              saveICQConnection,
              /** @type {ICQConnectionKit} */ (connectionKit),
            );
          }
          return connectionKit[returnFacet];
        },
        // TODO #9317 if we fail, should we revoke the port (if it was created in this flow)?
        // onRejected() {}
      },
      public: {
        /**
         * @param {string} chainId
         * @param {IBCConnectionID} hostConnectionId the counterparty
         *   connection_id
         * @param {IBCConnectionID} controllerConnectionId self connection_id
         * @returns {Vow<IcaAccount>}
         */
        makeAccount(chainId, hostConnectionId, controllerConnectionId) {
          const remoteConnAddr = makeICAChannelAddress(
            hostConnectionId,
            controllerConnectionId,
          );
          const portAllocator = getPower(this.state.powers, 'portAllocator');
          return watch(
            E(portAllocator).allocateICAControllerPort(),
            this.facets.requestICAChannelWatcher,
            {
              chainId,
              remoteConnAddr,
            },
          );
        },
        /**
         * @param {IBCConnectionID} controllerConnectionId
         * @returns {Vow<ICQConnection> | ICQConnection}
         */
        provideICQConnection(controllerConnectionId) {
          if (this.state.icqConnections.has(controllerConnectionId)) {
            // TODO #9281 do not return synchronously. see https://github.com/Agoric/agoric-sdk/pull/9454#discussion_r1626898694
            return this.state.icqConnections.get(controllerConnectionId)
              .connection;
          }
          const remoteConnAddr = makeICQChannelAddress(controllerConnectionId);
          const portAllocator = getPower(this.state.powers, 'portAllocator');
          return watch(
            // allocate a new Port for every Connection
            // TODO #9317 optimize ICQ port allocation
            E(portAllocator).allocateICQControllerPort(),
            this.facets.requestICQChannelWatcher,
            {
              remoteConnAddr,
              controllerConnectionId,
            },
          );
        },
      },
    },
  );

/**
 * @param {Zone} zone
 * @param {VowTools} vowTools
 */
export const prepareOrchestrationTools = (zone, vowTools) => {
  const makeChainAccountKit = prepareChainAccountKit(zone, vowTools);
  const makeICQConnectionKit = prepareICQConnectionKit(zone, vowTools);
  const makeOrchestrationKit = prepareOrchestrationKit(
    zone,
    vowTools,
    makeChainAccountKit,
    makeICQConnectionKit,
  );

  return harden({ makeOrchestrationKit });
};
harden(prepareOrchestrationTools);

/** @typedef {ReturnType<typeof prepareOrchestrationTools>} OrchestrationTools */
/** @typedef {ReturnType<OrchestrationTools['makeOrchestrationKit']>} OrchestrationKit */
/** @typedef {OrchestrationKit['public']} OrchestrationService */<|MERGE_RESOLUTION|>--- conflicted
+++ resolved
@@ -3,14 +3,9 @@
 import { E } from '@endo/far';
 import { M } from '@endo/patterns';
 import { Shape as NetworkShape } from '@agoric/network';
-<<<<<<< HEAD
 import { Fail, b } from '@endo/errors';
-import { prepareChainAccountKit } from './exos/chainAccountKit.js';
-import { prepareICQConnectionKit } from './exos/icqConnectionKit.js';
-=======
 import { prepareChainAccountKit } from './exos/chain-account-kit.js';
 import { prepareICQConnectionKit } from './exos/icq-connection-kit.js';
->>>>>>> 4f70e66a
 import {
   makeICAChannelAddress,
   makeICQChannelAddress,
@@ -26,11 +21,7 @@
  * @import {ICQConnection, IcaAccount, ICQConnectionKit, ChainAccountKit} from './types.js';
  */
 
-<<<<<<< HEAD
-=======
-const { Fail, bare } = assert;
 const { Vow$ } = NetworkShape; // TODO #9611
->>>>>>> 4f70e66a
 /**
  * @typedef {object} OrchestrationPowers
  * @property {Remote<PortAllocator>} portAllocator
