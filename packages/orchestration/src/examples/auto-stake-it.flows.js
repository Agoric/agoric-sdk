import { Fail } from '@endo/errors';
import { asContinuingOffer } from '../exos/portfolio-holder-kit.js';

/**
 * @import {ResolvedPublicTopic} from '@agoric/zoe/src/contractSupport/topics.js';
 * @import {GuestInterface} from '@agoric/async-flow';
 * @import {CosmosValidatorAddress, Orchestrator, CosmosInterchainService, Denom, OrchestrationAccount, StakingAccountActions, OrchestrationFlow} from '@agoric/orchestration';
 * @import {MakeStakingTap} from './auto-stake-it-tap-kit.js';
 * @import {MakePortfolioHolderKit} from '../exos/portfolio-holder-kit.js';
 * @import {ChainHub} from '../exos/chain-hub.js';
 */

/**
 * @satisfies {OrchestrationFlow}
 * @param {Orchestrator} orch
 * @param {{
 *   makeStakingTap: MakeStakingTap;
 *   makePortfolioHolderKit: MakePortfolioHolderKit;
 *   chainHub: GuestInterface<ChainHub>;
 * }} ctx
 * @param {ZCFSeat} seat
 * @param {{
 *   chainName: string;
 *   validator: CosmosValidatorAddress;
 *   localDenom: Denom;
 * }} offerArgs
 */
export const makeAccounts = async (
  orch,
  { makeStakingTap, makePortfolioHolderKit, chainHub },
  seat,
  {
    chainName,
    validator,
    // TODO localDenom is user supplied, until #9211
    localDenom,
  },
) => {
  seat.exit(); // no funds exchanged
  const [agoric, remoteChain] = await Promise.all([
    orch.getChain('agoric'),
    orch.getChain(chainName),
  ]);
  const { chainId, stakingTokens } = await remoteChain.getChainInfo();
  const remoteDenom = stakingTokens[0].denom;
  remoteDenom ||
    Fail`${chainId || chainName} does not have stakingTokens in config`;
  if (chainId !== validator.chainId) {
    Fail`validator chainId ${validator.chainId} does not match remote chainId ${chainId}`;
  }
  const [localAccount, stakingAccount] = await Promise.all([
    agoric.makeAccount(),
    /** @type {Promise<OrchestrationAccount<any> & StakingAccountActions>} */ (
      remoteChain.makeAccount()
    ),
  ]);

  const [localChainAddress, remoteChainAddress] = await Promise.all([
    localAccount.getAddress(),
    stakingAccount.getAddress(),
  ]);
  const agoricChainId = (await agoric.getChainInfo()).chainId;
  const { transferChannel } = await chainHub.getConnectionInfo(
    agoricChainId,
    chainId,
  );
  assert(transferChannel.counterPartyChannelId, 'unable to find sourceChannel');

  // Every time the `localAccount` receives `remoteDenom` over IBC, delegate it.
  const tap = makeStakingTap({
    localAccount,
    stakingAccount,
    validator,
    localChainAddress,
    remoteChainAddress,
    sourceChannel: transferChannel.counterPartyChannelId,
    remoteDenom,
    localDenom,
  });
  // XXX consider storing appRegistration, so we can .revoke() or .updateTargetApp()
  // @ts-expect-error tap.receiveUpcall: 'Vow<void> | undefined' not assignable to 'Promise<any>'
  await localAccount.monitorTransfers(tap);

  const accountEntries = harden(
    /** @type {[string, OrchestrationAccount<any>][]} */ ([
      ['agoric', localAccount],
      [chainName, stakingAccount],
    ]),
  );
  const publicTopicEntries = harden(
    /** @type {[string, ResolvedPublicTopic<unknown>][]} */ (
      await Promise.all(
        accountEntries.map(async ([name, account]) => {
          const { account: topicRecord } = await account.getPublicTopics();
          return [name, topicRecord];
        }),
      )
    ),
  );
  const portfolioHolderKit = makePortfolioHolderKit(
    accountEntries,
    publicTopicEntries,
  );
<<<<<<< HEAD
  return portfolioHolder.asContinuingOffer();
};
harden(makeAccounts);
=======
  return asContinuingOffer(portfolioHolderKit);
};
>>>>>>> e9980475
<|MERGE_RESOLUTION|>--- conflicted
+++ resolved
@@ -101,11 +101,6 @@
     accountEntries,
     publicTopicEntries,
   );
-<<<<<<< HEAD
-  return portfolioHolder.asContinuingOffer();
-};
-harden(makeAccounts);
-=======
   return asContinuingOffer(portfolioHolderKit);
 };
->>>>>>> e9980475
+harden(makeAccounts);