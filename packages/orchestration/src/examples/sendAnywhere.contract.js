import { withdrawFromSeat } from '@agoric/zoe/src/contractSupport/zoeHelpers.js';
import { InvitationShape } from '@agoric/zoe/src/typeGuards.js';
import { M, mustMatch } from '@endo/patterns';
import { E } from '@endo/far';
import { heapVowE } from '@agoric/vow/vat.js';
import { makeStateRecord } from '@agoric/async-flow';
import { AmountShape } from '@agoric/ertp';
<<<<<<< HEAD
import { prepareRecorderKitMakers } from '@agoric/zoe/src/contractSupport/recorder.js';
import { Fail } from '@endo/errors';
=======
>>>>>>> 4f70e66a
import { CosmosChainInfoShape } from '../typeGuards.js';
import { provideOrchestration } from '../utils/start-helper.js';
import { makeResumableAgoricNamesHack } from '../exos/agoric-names-tools.js';

const { entries } = Object;

/**
 * @import {Baggage} from '@agoric/vat-data';
 * @import {TimerService} from '@agoric/time';
 * @import {LocalChain} from '@agoric/vats/src/localchain.js';
 * @import {NameHub} from '@agoric/vats';
 * @import {Remote} from '@agoric/vow';
 * @import {CosmosChainInfo, IBCConnectionInfo} from '../cosmos-api';
 * @import {OrchestrationService} from '../service.js';
 * @import {Orchestrator} from '../types.js'
 * @import {OrchestrationAccount} from '../orchestration-api.js'
 */

/**
 * @typedef {{
 *   localchain: Remote<LocalChain>;
 *   orchestrationService: Remote<OrchestrationService>;
 *   storageNode: Remote<StorageNode>;
 *   timerService: Remote<TimerService>;
 *   agoricNames: Remote<NameHub>;
 * }} OrchestrationPowers
 */

/**
 * @param {Orchestrator} orch
 * @param {object} ctx
 * @param {ZCF} ctx.zcf
 * @param {any} ctx.agoricNamesTools TODO Give this a better type
 * @param {{ account: OrchestrationAccount<any> }} ctx.contractState
 * @param {ZCFSeat} seat
 * @param {object} offerArgs
 * @param {string} offerArgs.chainName
 * @param {string} offerArgs.destAddr
 */
const sendItFn = async (
  orch,
  { zcf, agoricNamesTools, contractState },
  seat,
  offerArgs,
) => {
  mustMatch(offerArgs, harden({ chainName: M.scalar(), destAddr: M.string() }));
  const { chainName, destAddr } = offerArgs;
  const { give } = seat.getProposal();
  const [[kw, amt]] = entries(give);
  const { denom } = await agoricNamesTools.findBrandInVBank(amt.brand);
  const chain = await orch.getChain(chainName);

  if (!contractState.account) {
    const agoricChain = await orch.getChain('agoric');
    contractState.account = await agoricChain.makeAccount();
    console.log('contractState.account', contractState.account);
  }

  const info = await chain.getChainInfo();
  console.log('info', info);
  const { chainId } = info;
  assert(typeof chainId === 'string', 'bad chainId');
  const { [kw]: pmtP } = await withdrawFromSeat(zcf, seat, give);
  await E.when(pmtP, pmt => contractState.account.deposit(pmt));
  await contractState.account.transfer(
    { denom, value: amt.value },
    {
      address: destAddr,
      addressEncoding: 'bech32',
      chainId,
    },
  );
};

export const SingleAmountRecord = M.and(
  M.recordOf(M.string(), AmountShape, {
    numPropertiesLimit: 1,
  }),
  M.not(harden({})),
);

/**
 * @param {ZCF} zcf
 * @param {OrchestrationPowers & {
 *   marshaller: Marshaller;
 * }} privateArgs
 * @param {Baggage} baggage
 */
export const start = async (zcf, privateArgs, baggage) => {
  const { chainHub, orchestrate, vowTools, zone } = provideOrchestration(
    zcf,
    baggage,
    privateArgs,
    privateArgs.marshaller,
  );
  const agoricNamesTools = makeResumableAgoricNamesHack(zone, {
    agoricNames: privateArgs.agoricNames,
    vowTools,
  });

  const contractState = makeStateRecord(
    /** @type {{ account: OrchestrationAccount<any> | undefined }} */ {
      account: undefined,
    },
  );

  /** @type {OfferHandler} */
  const sendIt = orchestrate(
    'sendIt',
    { zcf, agoricNamesTools, contractState },
    sendItFn,
  );

  const publicFacet = zone.exo(
    'Send PF',
    M.interface('Send PF', {
      makeSendInvitation: M.callWhen().returns(InvitationShape),
    }),
    {
      makeSendInvitation() {
        return zcf.makeInvitation(
          sendIt,
          'send',
          undefined,
          M.splitRecord({ give: SingleAmountRecord }),
        );
      },
    },
  );

  let nonce = 0n;
  const ConnectionInfoShape = M.record(); // TODO
  const creatorFacet = zone.exo(
    'Send CF',
    M.interface('Send CF', {
      addChain: M.callWhen(CosmosChainInfoShape, ConnectionInfoShape).returns(
        M.scalar(),
      ),
    }),
    {
      /**
       * @param {CosmosChainInfo} chainInfo
       * @param {IBCConnectionInfo} connectionInfo
       */
      async addChain(chainInfo, connectionInfo) {
        const chainKey = `${chainInfo.chainId}-${(nonce += 1n)}`;
        // when() because chainHub methods return vows. If this were inside
        // orchestrate() the membrane would wrap/unwrap automatically.
        const agoricChainInfo = await heapVowE.when(
          chainHub.getChainInfo('agoric'),
        );
        chainHub.registerChain(chainKey, chainInfo);
        chainHub.registerConnection(
          agoricChainInfo.chainId,
          chainInfo.chainId,
          connectionInfo,
        );
        return chainKey;
      },
    },
  );

  return { publicFacet, creatorFacet };
};<|MERGE_RESOLUTION|>--- conflicted
+++ resolved
@@ -5,11 +5,6 @@
 import { heapVowE } from '@agoric/vow/vat.js';
 import { makeStateRecord } from '@agoric/async-flow';
 import { AmountShape } from '@agoric/ertp';
-<<<<<<< HEAD
-import { prepareRecorderKitMakers } from '@agoric/zoe/src/contractSupport/recorder.js';
-import { Fail } from '@endo/errors';
-=======
->>>>>>> 4f70e66a
 import { CosmosChainInfoShape } from '../typeGuards.js';
 import { provideOrchestration } from '../utils/start-helper.js';
 import { makeResumableAgoricNamesHack } from '../exos/agoric-names-tools.js';
