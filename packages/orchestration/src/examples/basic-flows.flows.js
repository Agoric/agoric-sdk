/**
 * @file Primarily a testing fixture, but also serves as an example of how to
 *   leverage basic functionality of the Orchestration API with async-flow.
 */
import { makeTracer } from '@agoric/internal';
import { Fail, q } from '@endo/errors';
import { M, mustMatch } from '@endo/patterns';
import { asContinuingOffer } from '../exos/portfolio-holder-kit.js';

const trace = makeTracer('BasicFlows');

/**
 * @import {Chain, DenomArg, OrchestrationAccount, OrchestrationFlow, Orchestrator, KnownChains, OrchestrationAccountI, ICQQueryFunction, CosmosChainInfo} from '@agoric/orchestration';
 * @import {ResolvedPublicTopic} from '@agoric/zoe/src/contractSupport/topics.js';
 * @import {JsonSafe} from '@agoric/cosmic-proto';
 * @import {QueryManyFn} from '@agoric/vats/src/localchain.js';
 * @import {RequestQuery} from '@agoric/cosmic-proto/tendermint/abci/types.js';
 * @import {OrchestrationPowers} from '../utils/start-helper.js';
 * @import {MakePortfolioHolderKit} from '../exos/portfolio-holder-kit.js';
 * @import {OrchestrationTools} from '../utils/start-helper.js';
 */

/**
 * Create an OrchestrationAccount for a specific chain and return a continuing
 * offer with invitations makers for Delegate, WithdrawRewards, Transfer, etc.
 *
 * @satisfies {OrchestrationFlow}
 * @param {Orchestrator} orch
 * @param {any} _ctx
 * @param {ZCFSeat} seat
 * @param {{ chainName: string }} offerArgs
 */
export const makeOrchAccount = async (orch, _ctx, seat, { chainName }) => {
  seat.exit(); // no funds exchanged
  mustMatch(chainName, M.string());
  const remoteChain = await orch.getChain(chainName);
  const orchAccount = await remoteChain.makeAccount();
  return orchAccount.asContinuingOffer();
};
harden(makeOrchAccount);

/**
 * Create accounts on multiple chains and return them in a single continuing
 * offer with invitations makers for Delegate, WithdrawRewards, Transfer, etc.
 * Calls to the underlying invitationMakers are proxied through the
 * `MakeInvitation` invitation maker.
 *
 * @satisfies {OrchestrationFlow}
 * @param {Orchestrator} orch
 * @param {object} ctx
 * @param {MakePortfolioHolderKit} ctx.makePortfolioHolderKit
 * @param {ZCFSeat} seat
 * @param {{ chainNames: string[] }} offerArgs
 */
export const makePortfolioAccount = async (
  orch,
  { makePortfolioHolderKit },
  seat,
  { chainNames },
) => {
  seat.exit(); // no funds exchanged
  mustMatch(chainNames, M.arrayOf(M.string()));
  const allChains = await Promise.all(chainNames.map(n => orch.getChain(n)));
  const allAccounts = await Promise.all(allChains.map(c => c.makeAccount()));

  const accountEntries = harden(
    /** @type {[string, OrchestrationAccount<any>][]} */ (
      chainNames.map((chainName, index) => [chainName, allAccounts[index]])
    ),
  );
  const publicTopicEntries = harden(
    /** @type {[string, ResolvedPublicTopic<unknown>][]} */ (
      await Promise.all(
        accountEntries.map(async ([name, account]) => {
          const { account: topicRecord } = await account.getPublicTopics();
          return [name, topicRecord];
        }),
      )
    ),
  );
  const portfolioHolderKit = makePortfolioHolderKit(
    accountEntries,
    publicTopicEntries,
  );

<<<<<<< HEAD
  return portfolioHolder.asContinuingOffer();
};
harden(makePortfolioAccount);

/**
 * Send a query to a remote chain and get the response back in an offer result.
 * This invitation is for testing only. In a real scenario it's better to use an
 * RPC or API client and vstorage to retrieve data for a frontend. Queries
 * should only be leveraged if contract logic requires it.
 *
 * @satisfies {OrchestrationFlow}
 * @param {Orchestrator} orch
 * @param {any} _ctx
 * @param {ZCFSeat} seat
 * @param {{ chainName: string; msgs: Parameters<ICQQueryFunction>[0] }} offerArgs
 */
export const sendICQQuery = async (orch, _ctx, seat, { chainName, msgs }) => {
  seat.exit(); // no funds exchanged
  mustMatch(chainName, M.string());
  if (chainName === 'agoric') throw Fail`ICQ not supported on local chain`;
  const remoteChain =
    /** @type {Chain<CosmosChainInfo & { icqEnabled: true }>} */ (
      await orch.getChain(chainName)
    );
  const queryResponse = await remoteChain.query(msgs);
  trace('SendICQQuery response:', queryResponse);
  // `quote` to ensure offerResult (array) is visible in smart-wallet
  return q(queryResponse).toString();
};
harden(sendICQQuery);

/**
 * Create an account and send a query and get the response back in an offer
 * result. Like `sendQuery`, this invitation is for testing only. In a real
 * scenario it doesn't make much sense to send a query immediately after the
 * account is created - it won't have any funds.
 *
 * @satisfies {OrchestrationFlow}
 * @param {Orchestrator} orch
 * @param {any} _ctx
 * @param {ZCFSeat} seat
 * @param {{ chainName: string; denom: DenomArg }} offerArgs
 */
export const makeAccountAndSendBalanceQuery = async (
  orch,
  _ctx,
  seat,
  { chainName, denom },
) => {
  seat.exit(); // no funds exchanged
  mustMatch(chainName, M.string());
  if (chainName === 'agoric') throw Fail`ICQ not supported on local chain`;
  const remoteChain = await orch.getChain(chainName);
  const orchAccount = await remoteChain.makeAccount();
  const queryResponse = await orchAccount.getBalance(denom);
  trace('ICQ Balance Query response:', queryResponse);
  // `quote` to ensure offerResult (record) is visible in smart-wallet
  return q(queryResponse).toString();
};
harden(makeAccountAndSendBalanceQuery);

/**
 * Send a query to the local chain and get the response back in an offer result.
 * This invitation is for testing only. In a real scenario it's better to use an
 * RPC or API client and vstorage to retrieve data for a frontend. Queries
 * should only be leveraged if contract logic requires it.
 *
 * @satisfies {OrchestrationFlow}
 * @param {Orchestrator} orch
 * @param {any} _ctx
 * @param {ZCFSeat} seat
 * @param {{
 *   msgs: Parameters<QueryManyFn>[0];
 * }} offerArgs
 */
export const sendLocalQuery = async (orch, _ctx, seat, { msgs }) => {
  seat.exit(); // no funds exchanged
  const remoteChain = await orch.getChain('agoric');
  const queryResponse = await remoteChain.query(msgs);
  trace('Local Query response:', queryResponse);
  // `quote` to ensure offerResult (array) is visible in smart-wallet
  return q(queryResponse).toString();
};
harden(sendLocalQuery);
=======
  return asContinuingOffer(portfolioHolderKit);
};
>>>>>>> e9980475
<|MERGE_RESOLUTION|>--- conflicted
+++ resolved
@@ -83,8 +83,7 @@
     publicTopicEntries,
   );
 
-<<<<<<< HEAD
-  return portfolioHolder.asContinuingOffer();
+  return asContinuingOffer(portfolioHolderKit);
 };
 harden(makePortfolioAccount);
 
@@ -167,8 +166,4 @@
   // `quote` to ensure offerResult (array) is visible in smart-wallet
   return q(queryResponse).toString();
 };
-harden(sendLocalQuery);
-=======
-  return asContinuingOffer(portfolioHolderKit);
-};
->>>>>>> e9980475
+harden(sendLocalQuery);