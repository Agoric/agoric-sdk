--- conflicted
+++ resolved
@@ -1528,7 +1528,6 @@
     return offerResult.uiNotifier;
   }
 
-<<<<<<< HEAD
   /**
    * Gets the public notifiers from an offer's result.
    *
@@ -1558,7 +1557,6 @@
     return publicNotifiers;
   }
 
-=======
   // Create a map from the first "wallet" path element, to the next naming hub
   // (which supports at least "lookup").
   const createRootLookups = () => {
@@ -1626,7 +1624,7 @@
   };
 
   const firstPathToLookup = createRootLookups();
->>>>>>> eeb197de
+
   const wallet = Far('wallet', {
     lookup: (...path) => {
       // Provide an entrypoint to the wallet's naming hub.
