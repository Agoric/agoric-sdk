--- conflicted
+++ resolved
@@ -19,21 +19,12 @@
   "author": "Agoric",
   "license": "Apache-2.0",
   "dependencies": {
-<<<<<<< HEAD
-    "@agoric/internal": "^0.3.2",
-    "@agoric/notifier": "^0.6.2",
-    "@agoric/store": "^0.9.2",
-    "@agoric/vat-data": "^0.5.2",
-    "@endo/far": "^1.1.9",
-    "@endo/marshal": "^1.6.2"
-=======
     "@agoric/internal": "^0.4.0-u18.0",
     "@agoric/notifier": "^0.7.0-u18.0",
     "@agoric/store": "^0.9.3-u18.0",
     "@agoric/vat-data": "^0.5.3-u18.0",
-    "@endo/far": "^1.1.8",
-    "@endo/marshal": "^1.6.1"
->>>>>>> aaebae48
+    "@endo/far": "^1.1.9",
+    "@endo/marshal": "^1.6.2"
   },
   "devDependencies": {
     "@agoric/zoe": "^0.26.3-u18.0",
