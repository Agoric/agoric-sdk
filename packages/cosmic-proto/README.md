--- conflicted
+++ resolved
@@ -16,13 +16,10 @@
 - [Usage](#usage)
     - [RPC Clients](#rpc-clients)
     - [Composing Messages](#composing-messages)
-<<<<<<< HEAD
-=======
         - Cosmos, CosmWasm, and IBC
             - [CosmWasm](#cosmwasm-messages)
             - [IBC](#ibc-messages)
             - [Cosmos](#cosmos-messages)
->>>>>>> af202069
 - [Wallets and Signers](#connecting-with-wallets-and-signing-messages)
     - [Stargate Client](#initializing-the-stargate-client)
     - [Creating Signers](#creating-signers)
@@ -40,14 +37,11 @@
 const { createRPCQueryClient } = agoric.ClientFactory; 
 const client = await createRPCQueryClient({ rpcEndpoint: RPC_ENDPOINT });
 
-<<<<<<< HEAD
-=======
 // now you can query the cosmos modules
 const balance = await client.cosmos.bank.v1beta1
     .allBalances({ address: 'agoric1addresshere' });
 
 // you can also query the agoric modules
->>>>>>> af202069
 const swingsetParams = await client.agoric.swingset.params()
 ```
 
@@ -63,8 +57,6 @@
 } = agoric.exchange.v1beta1.MessageComposer.withTypeUrl;
 ```
 
-<<<<<<< HEAD
-=======
 #### IBC Messages
 
 ```js
@@ -108,7 +100,6 @@
 } = cosmos.gov.v1beta1.MessageComposer.fromPartial;
 ```
 
->>>>>>> af202069
 ## Connecting with Wallets and Signing Messages
 
 ⚡️ For web interfaces, we recommend using [cosmos-kit](https://github.com/cosmology-tech/cosmos-kit). Continue below to see how to manually construct signers and clients.
@@ -202,11 +193,8 @@
 import { 
     cosmosAminoConverters,
     cosmosProtoRegistry,
-<<<<<<< HEAD
-=======
     cosmwasmAminoConverters,
     cosmwasmProtoRegistry,
->>>>>>> af202069
     ibcProtoRegistry,
     ibcAminoConverters,
     agoricAminoConverters,
@@ -218,20 +206,14 @@
 
 const protoRegistry: ReadonlyArray<[string, GeneratedType]> = [
     ...cosmosProtoRegistry,
-<<<<<<< HEAD
-=======
     ...cosmwasmProtoRegistry,
->>>>>>> af202069
     ...ibcProtoRegistry,
     ...agoricProtoRegistry
 ];
 
 const aminoConverters = {
     ...cosmosAminoConverters,
-<<<<<<< HEAD
-=======
     ...cosmwasmAminoConverters,
->>>>>>> af202069
     ...ibcAminoConverters,
     ...agoricAminoConverters
 };
@@ -269,11 +251,7 @@
 
 ### Codegen
 
-<<<<<<< HEAD
-Protos live in `./proto`. Look inside of `scripts/codegen.cjs` and configure the settings for bundling your SDK into `@agoric/cosmic-proto`:
-=======
 Contract schemas live in `./contracts`, and protos in `./proto`. Look inside of `scripts/codegen.cjs` and configure the settings for bundling your SDK and contracts into `@agoric/cosmic-proto`:
->>>>>>> af202069
 
 ```
 yarn codegen
@@ -293,10 +271,7 @@
 Checkout these related projects:
 
 * [@cosmology/telescope](https://github.com/cosmology-tech/telescope) Your Frontend Companion for Building with TypeScript with Cosmos SDK Modules.
-<<<<<<< HEAD
-=======
 * [@cosmwasm/ts-codegen](https://github.com/CosmWasm/ts-codegen) Convert your CosmWasm smart contracts into dev-friendly TypeScript classes.
->>>>>>> af202069
 * [chain-registry](https://github.com/cosmology-tech/chain-registry) Everything from token symbols, logos, and IBC denominations for all assets you want to support in your application.
 * [cosmos-kit](https://github.com/cosmology-tech/cosmos-kit) Experience the convenience of connecting with a variety of web3 wallets through a single, streamlined interface.
 * [create-cosmos-app](https://github.com/cosmology-tech/create-cosmos-app) Set up a modern Cosmos app by running one command.
