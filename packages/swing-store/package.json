--- conflicted
+++ resolved
@@ -21,21 +21,12 @@
     "lint:eslint": "eslint ."
   },
   "dependencies": {
-<<<<<<< HEAD
     "@endo/errors": "^1.2.8",
-    "@agoric/internal": "^0.3.2",
+    "@agoric/internal": "^0.4.0-u18.0",
     "@endo/base64": "^1.0.9",
     "@endo/bundle-source": "^3.5.0",
     "@endo/check-bundle": "^1.0.12",
     "@endo/nat": "^5.0.13",
-=======
-    "@agoric/internal": "^0.4.0-u18.0",
-    "@endo/base64": "^1.0.8",
-    "@endo/bundle-source": "^3.4.2",
-    "@endo/check-bundle": "^1.0.11",
-    "@endo/errors": "^1.2.7",
-    "@endo/nat": "^5.0.12",
->>>>>>> aaebae48
     "better-sqlite3": "^9.1.1"
   },
   "devDependencies": {
