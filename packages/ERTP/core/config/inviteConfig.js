--- conflicted
+++ resolved
@@ -11,22 +11,11 @@
   mustBeComparable(description);
 };
 
-<<<<<<< HEAD
 const inviteConfig = harden({
   ...noCustomization,
   makeMintKeeper: makeCoreMintKeeper,
   extentOpsName: 'inviteExtentOps',
-  extentOpsArgs: [insistOptDescription],
+  extentOpsArgs: [insistDescription],
 });
-=======
-function makeInviteConfig() {
-  return harden({
-    ...noCustomization,
-    makeMintKeeper: makeCoreMintKeeper,
-    extentOpsName: 'inviteExtentOps',
-    extentOpsArgs: [insistDescription],
-  });
-}
->>>>>>> f55ab993
 
 export { inviteConfig };