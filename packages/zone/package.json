{
  "name": "@agoric/zone",
  "version": "0.3.0-u18.0",
  "description": "Allocation zone abstraction for objects on the heap, persistent stores, etc.",
  "type": "module",
  "repository": "https://github.com/Agoric/agoric-sdk",
  "main": "./src/index.js",
  "scripts": {
    "build": "exit 0",
    "prepack": "tsc --build tsconfig.build.json",
    "postpack": "git clean -f '*.d.ts*' '*.tsbuildinfo'",
    "test": "ava",
    "test:c8": "c8 --all $C8_OPTIONS ava",
    "test:xs": "exit 0",
    "lint-fix": "yarn lint:eslint --fix",
    "lint": "run-s --continue-on-error lint:*",
    "lint:types": "tsc",
    "lint:eslint": "eslint ."
  },
  "exports": {
    ".": "./src/index.js",
    "./durable.js": "./durable.js",
    "./heap.js": "./heap.js",
    "./virtual.js": "./virtual.js"
  },
  "keywords": [],
  "author": "Agoric",
  "license": "Apache-2.0",
  "dependencies": {
<<<<<<< HEAD
    "@agoric/base-zone": "^0.1.0",
    "@agoric/vat-data": "^0.5.2",
    "@endo/errors": "^1.2.8",
    "@endo/far": "^1.1.9",
    "@endo/pass-style": "^1.4.7"
  },
  "devDependencies": {
    "@agoric/swingset-vat": "^0.32.2",
    "@endo/patterns": "^1.4.7",
=======
    "@agoric/base-zone": "^0.1.1-u18.0",
    "@agoric/vat-data": "^0.5.3-u18.0",
    "@endo/errors": "^1.2.7",
    "@endo/far": "^1.1.8",
    "@endo/pass-style": "^1.4.6"
  },
  "devDependencies": {
    "@agoric/swingset-vat": "^0.33.0-u18.0",
    "@endo/patterns": "^1.4.6",
>>>>>>> 89128d3e
    "ava": "^5.3.0"
  },
  "publishConfig": {
    "access": "public"
  },
  "engines": {
    "node": "^18.12 || ^20.9"
  },
  "ava": {
    "files": [
      "test/**/*.test.*"
    ],
    "require": [
      "@endo/init/debug.js"
    ],
    "timeout": "20m",
    "workerThreads": false
  },
  "typeCoverage": {
    "atLeast": 98.56
  }
}<|MERGE_RESOLUTION|>--- conflicted
+++ resolved
@@ -27,27 +27,15 @@
   "author": "Agoric",
   "license": "Apache-2.0",
   "dependencies": {
-<<<<<<< HEAD
-    "@agoric/base-zone": "^0.1.0",
-    "@agoric/vat-data": "^0.5.2",
+    "@agoric/base-zone": "^0.1.1-u18.0",
+    "@agoric/vat-data": "^0.5.3-u18.0",
     "@endo/errors": "^1.2.8",
     "@endo/far": "^1.1.9",
     "@endo/pass-style": "^1.4.7"
   },
   "devDependencies": {
-    "@agoric/swingset-vat": "^0.32.2",
+    "@agoric/swingset-vat": "^0.33.0-u18.0",
     "@endo/patterns": "^1.4.7",
-=======
-    "@agoric/base-zone": "^0.1.1-u18.0",
-    "@agoric/vat-data": "^0.5.3-u18.0",
-    "@endo/errors": "^1.2.7",
-    "@endo/far": "^1.1.8",
-    "@endo/pass-style": "^1.4.6"
-  },
-  "devDependencies": {
-    "@agoric/swingset-vat": "^0.33.0-u18.0",
-    "@endo/patterns": "^1.4.6",
->>>>>>> 89128d3e
     "ava": "^5.3.0"
   },
   "publishConfig": {
