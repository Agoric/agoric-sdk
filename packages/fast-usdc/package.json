{
<<<<<<< HEAD
  "name": "@agoric/fast-usdc",
  "version": "0.1.0",
  "description": "CLI and library for Fast USDC product",
=======
  "name": "fast-usdc",
  "private": true,
  "version": "0.1.1-u18.5",
  "description": "Create an Agoric Javascript smart contract application",
>>>>>>> aaebae48
  "type": "module",
  "files": [
    "contract",
    "src",
    "tools"
  ],
  "bin": {
    "fast-usdc": "./src/cli/bin.js"
  },
  "scripts": {
    "build": "exit 0",
    "test": "ava",
    "test:c8": "c8 --all $C8_OPTIONS ava",
    "test:xs": "exit 0",
    "lint-fix": "yarn lint:eslint --fix",
    "lint": "run-s --continue-on-error lint:*",
    "lint:types": "tsc",
    "lint:eslint": "eslint ."
  },
  "devDependencies": {
    "@agoric/swingset-liveslots": "^0.10.2",
    "@agoric/vats": "^0.15.1",
    "@agoric/zone": "^0.2.2",
    "@fast-check/ava": "^2.0.1",
    "ava": "^5.3.0",
    "c8": "^10.1.2",
    "execa": "9.1.0",
    "ts-blank-space": "^0.4.4"
  },
  "dependencies": {
<<<<<<< HEAD
    "@agoric/client-utils": "^0.1.0",
    "@agoric/cosmic-proto": "^0.4.0",
    "@agoric/ertp": "^0.16.2",
    "@agoric/internal": "^0.3.2",
    "@agoric/notifier": "^0.6.2",
    "@agoric/orchestration": "^0.1.0",
    "@agoric/store": "^0.9.2",
    "@agoric/vat-data": "^0.5.2",
    "@agoric/vow": "^0.1.0",
    "@agoric/zoe": "^0.26.2",
    "@cosmjs/proto-signing": "^0.32.4",
    "@cosmjs/stargate": "^0.32.4",
    "@endo/base64": "^1.0.9",
    "@endo/common": "^1.2.8",
    "@endo/errors": "^1.2.8",
    "@endo/eventual-send": "^1.2.8",
    "@endo/far": "^1.1.9",
    "@endo/init": "^1.1.7",
    "@endo/marshal": "^1.6.2",
    "@endo/nat": "^5.0.13",
    "@endo/pass-style": "^1.4.7",
    "@endo/patterns": "^1.4.7",
    "@endo/promise-kit": "^1.1.8",
    "@nick134-bit/noblejs": "0.0.2",
    "bech32": "^2.0.0",
    "commander": "^12.1.0",
    "ethers": "^6.13.4"
=======
    "agoric": "^0.22.0-u18.5",
    "commander": "^12.1.0"
>>>>>>> aaebae48
  },
  "ava": {
    "extensions": {
      "js": true,
      "ts": "module"
    },
    "files": [
      "test/**/*.test.*"
    ],
    "nodeArguments": [
      "--import=ts-blank-space/register",
      "--no-warnings"
    ],
    "require": [
      "@endo/init/debug.js"
    ],
    "timeout": "20m"
  },
  "license": "Apache-2.0",
  "publishConfig": {
    "access": "public"
  }
}<|MERGE_RESOLUTION|>--- conflicted
+++ resolved
@@ -1,14 +1,7 @@
 {
-<<<<<<< HEAD
   "name": "@agoric/fast-usdc",
-  "version": "0.1.0",
+  "version": "0.1.1-u18.5",
   "description": "CLI and library for Fast USDC product",
-=======
-  "name": "fast-usdc",
-  "private": true,
-  "version": "0.1.1-u18.5",
-  "description": "Create an Agoric Javascript smart contract application",
->>>>>>> aaebae48
   "type": "module",
   "files": [
     "contract",
@@ -29,9 +22,9 @@
     "lint:eslint": "eslint ."
   },
   "devDependencies": {
-    "@agoric/swingset-liveslots": "^0.10.2",
-    "@agoric/vats": "^0.15.1",
-    "@agoric/zone": "^0.2.2",
+    "@agoric/swingset-liveslots": "^0.10.3-u18.0",
+    "@agoric/vats": "^0.16.0-u18.4",
+    "@agoric/zone": "^0.3.0-u18.0",
     "@fast-check/ava": "^2.0.1",
     "ava": "^5.3.0",
     "c8": "^10.1.2",
@@ -39,17 +32,16 @@
     "ts-blank-space": "^0.4.4"
   },
   "dependencies": {
-<<<<<<< HEAD
     "@agoric/client-utils": "^0.1.0",
-    "@agoric/cosmic-proto": "^0.4.0",
-    "@agoric/ertp": "^0.16.2",
-    "@agoric/internal": "^0.3.2",
-    "@agoric/notifier": "^0.6.2",
-    "@agoric/orchestration": "^0.1.0",
-    "@agoric/store": "^0.9.2",
-    "@agoric/vat-data": "^0.5.2",
-    "@agoric/vow": "^0.1.0",
-    "@agoric/zoe": "^0.26.2",
+    "@agoric/cosmic-proto": "^0.5.0-u18.4",
+    "@agoric/ertp": "^0.16.3-u18.0",
+    "@agoric/internal": "^0.4.0-u18.0",
+    "@agoric/notifier": "^0.7.0-u18.0",
+    "@agoric/orchestration": "^0.2.0-u18.4",
+    "@agoric/store": "^0.9.3-u18.0",
+    "@agoric/vat-data": "^0.5.3-u18.0",
+    "@agoric/vow": "^0.2.0-u18.0",
+    "@agoric/zoe": "^0.26.3-u18.0",
     "@cosmjs/proto-signing": "^0.32.4",
     "@cosmjs/stargate": "^0.32.4",
     "@endo/base64": "^1.0.9",
@@ -67,10 +59,6 @@
     "bech32": "^2.0.0",
     "commander": "^12.1.0",
     "ethers": "^6.13.4"
-=======
-    "agoric": "^0.22.0-u18.5",
-    "commander": "^12.1.0"
->>>>>>> aaebae48
   },
   "ava": {
     "extensions": {
