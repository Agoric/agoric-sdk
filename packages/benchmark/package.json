--- conflicted
+++ resolved
@@ -22,25 +22,14 @@
   "author": "Agoric",
   "license": "Apache-2.0",
   "dependencies": {
-<<<<<<< HEAD
     "@endo/errors": "^1.2.8",
-    "@agoric/boot": "^0.1.0",
-    "@agoric/cosmic-swingset": "^0.41.3",
-    "@agoric/internal": "^0.3.2",
-    "@agoric/inter-protocol": "^0.16.1",
-    "@agoric/vats": "^0.15.1",
-    "@agoric/zoe": "^0.26.2",
-    "@endo/init": "^1.1.7"
-=======
     "@agoric/boot": "^0.2.0-u18.2",
     "@agoric/cosmic-swingset": "^0.42.0-u18.2",
     "@agoric/inter-protocol": "^0.17.0-u18.2",
     "@agoric/internal": "^0.4.0-u18.0",
     "@agoric/vats": "^0.16.0-u18.2",
     "@agoric/zoe": "^0.26.3-u18.0",
-    "@endo/errors": "^1.2.7",
-    "@endo/init": "^1.1.6"
->>>>>>> 89128d3e
+    "@endo/init": "^1.1.7"
   },
   "files": [
     "CHANGELOG.md",
