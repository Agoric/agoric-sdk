import { test as anyTest } from '@agoric/zoe/tools/prepare-test-env-ava.js';

<<<<<<< HEAD
import { Fail } from '@endo/errors';
import { AmountMath } from '@agoric/ertp';
=======
import { Fail } from '@agoric/assert';
import { documentStorageSchema } from '@agoric/internal/src/storage-test-utils.js';
>>>>>>> 4f70e66a
import type { CosmosValidatorAddress } from '@agoric/orchestration';
import type { start as startStakeIca } from '@agoric/orchestration/src/examples/stakeIca.contract.js';
import type { Instance } from '@agoric/zoe/src/zoeService/utils.js';
import type { TestFn } from 'ava';
import {
  makeWalletFactoryContext,
  type WalletFactoryTestContext,
} from './walletFactory.ts';

const test: TestFn<WalletFactoryTestContext> = anyTest;

test.before(async t => {
  t.context = await makeWalletFactoryContext(
    t,
    '@agoric/vm-config/decentral-itest-orchestration-config.json',
  );
});
test.after.always(t => t.context.shutdown?.());

/**
 * Test the config itself. Part of this suite so we don't have to start up another swingset.
 */
test.serial('config', async t => {
  const {
    storage,
    readLatest,
    runUtils: { EV },
  } = t.context;

  const agoricNames = await EV.vat('bootstrap').consumeItem('agoricNames');

  {
    const cosmosChainInfo = await EV(agoricNames).lookup('chain', 'cosmoshub');
    t.like(cosmosChainInfo, {
      chainId: 'cosmoshub-4',
      stakingTokens: [{ denom: 'uatom' }],
    });
    t.deepEqual(
      readLatest(`published.agoricNames.chain.cosmoshub`),
      cosmosChainInfo,
    );
    await documentStorageSchema(t, storage, {
      note: 'Chain info for Orchestration',
      node: 'agoricNames.chain',
    });
  }

  {
    const connection = await EV(agoricNames).lookup(
      'chainConnection',
      'cosmoshub-4_juno-1',
    );
    t.like(connection, {
      state: 3,
      transferChannel: { portId: 'transfer', state: 3 },
    });

    t.deepEqual(
      readLatest(`published.agoricNames.chainConnection.cosmoshub-4_juno-1`),
      connection,
    );

    await documentStorageSchema(t, storage, {
      note: 'Chain connections for Orchestration',
      node: 'agoricNames.chainConnection',
    });
  }
});

test.skip('stakeOsmo - queries', async t => {
  const {
    buildProposal,
    evalProposal,
    runUtils: { EV },
  } = t.context;
  await evalProposal(
    buildProposal('@agoric/builders/scripts/orchestration/init-stakeOsmo.js'),
  );

  const agoricNames = await EV.vat('bootstrap').consumeItem('agoricNames');
  const instance: Instance<typeof startStakeIca> = await EV(agoricNames).lookup(
    'instance',
    'stakeOsmo',
  );
  t.truthy(instance, 'stakeOsmo instance is available');

  const zoe: ZoeService = await EV.vat('bootstrap').consumeItem('zoe');
  const publicFacet = await EV(zoe).getPublicFacet(instance);
  t.truthy(publicFacet, 'stakeOsmo publicFacet is available');

  const account = await EV(publicFacet).makeAccount();
  t.log('account', account);
  t.truthy(account, 'makeAccount returns an account on OSMO connection');

  const queryRes = await EV(account).getBalance('uatom');
  t.deepEqual(queryRes, { value: 0n, denom: 'uatom' });

  const queryUnknownDenom = await EV(account).getBalance('some-invalid-denom');
  t.deepEqual(
    queryUnknownDenom,
    { value: 0n, denom: 'some-invalid-denom' },
    'getBalance for unknown denom returns value: 0n',
  );
});

test.serial('stakeAtom - smart wallet', async t => {
  const { buildProposal, evalProposal, agoricNamesRemotes, readLatest } =
    t.context;

  await evalProposal(
    buildProposal('@agoric/builders/scripts/orchestration/init-stakeAtom.js'),
  );

  const wd = await t.context.walletFactoryDriver.provideSmartWallet(
    'agoric1testStakAtom',
  );

  await wd.executeOffer({
    id: 'request-account',
    invitationSpec: {
      source: 'agoricContract',
      instancePath: ['stakeAtom'],
      callPipe: [['makeAccountInvitationMaker']],
    },
    proposal: {},
  });
  t.like(wd.getCurrentWalletRecord(), {
    offerToPublicSubscriberPaths: [
      [
        'request-account',
        {
          account: 'published.stakeAtom.accounts.cosmos1test',
        },
      ],
    ],
  });
  t.like(wd.getLatestUpdateRecord(), {
    status: { id: 'request-account', numWantsSatisfied: 1 },
  });
  t.is(readLatest('published.stakeAtom.accounts.cosmos1test'), '');

  const { ATOM } = agoricNamesRemotes.brand;
  ATOM || Fail`ATOM missing from agoricNames`;
  const validatorAddress: CosmosValidatorAddress = {
    address: 'cosmosvaloper1test',
    chainId: 'gaiatest',
    addressEncoding: 'bech32',
  };

  await t.notThrowsAsync(
    wd.executeOffer({
      id: 'request-delegate-success',
      invitationSpec: {
        source: 'continuing',
        previousOffer: 'request-account',
        invitationMakerName: 'Delegate',
        invitationArgs: [validatorAddress, { brand: ATOM, value: 10n }],
      },
      proposal: {},
    }),
  );
  t.like(wd.getLatestUpdateRecord(), {
    status: { id: 'request-delegate-success', numWantsSatisfied: 1 },
  });

  const validatorAddressFail: CosmosValidatorAddress = {
    address: 'cosmosvaloper1fail',
    chainId: 'gaiatest',
    addressEncoding: 'bech32',
  };

  await t.throwsAsync(
    wd.executeOffer({
      id: 'request-delegate-fail',
      invitationSpec: {
        source: 'continuing',
        previousOffer: 'request-account',
        invitationMakerName: 'Delegate',
        invitationArgs: [validatorAddressFail, { brand: ATOM, value: 10n }],
      },
      proposal: {},
    }),
    {
      message: 'ABCI code: 5: error handling packet: see events for details',
    },
    'delegate fails with invalid validator',
  );
});

// XXX rely on .serial to be in sequence, and keep this one last
test.serial('revise chain info', async t => {
  const {
    buildProposal,
    evalProposal,
    runUtils: { EV },
  } = t.context;

  const agoricNames = await EV.vat('bootstrap').consumeItem('agoricNames');

  await t.throwsAsync(EV(agoricNames).lookup('chain', 'hot'), {
    message: '"nameKey" not found: "hot"',
  });

  // Revise chain info in agoricNames with the fixture in this script
  await evalProposal(
    buildProposal('@agoric/builders/scripts/testing/append-chain-info.js'),
  );

  const hotchain = await EV(agoricNames).lookup('chain', 'hot');
  t.deepEqual(hotchain, { allegedName: 'Hot New Chain', chainId: 'hot-1' });

  const connection = await EV(agoricNames).lookup(
    'chainConnection',
    'cosmoshub-4_hot-1',
  );
  t.like(connection, {
    id: 'connection-99',
    client_id: '07-tendermint-3',
  });
});<|MERGE_RESOLUTION|>--- conflicted
+++ resolved
@@ -1,12 +1,7 @@
 import { test as anyTest } from '@agoric/zoe/tools/prepare-test-env-ava.js';
 
-<<<<<<< HEAD
 import { Fail } from '@endo/errors';
-import { AmountMath } from '@agoric/ertp';
-=======
-import { Fail } from '@agoric/assert';
 import { documentStorageSchema } from '@agoric/internal/src/storage-test-utils.js';
->>>>>>> 4f70e66a
 import type { CosmosValidatorAddress } from '@agoric/orchestration';
 import type { start as startStakeIca } from '@agoric/orchestration/src/examples/stakeIca.contract.js';
 import type { Instance } from '@agoric/zoe/src/zoeService/utils.js';
