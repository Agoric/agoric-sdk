/**
 * @file cribbed from
 *   packages/zoe/test/swingsetTests/upgradeCoveredCall/test-coveredCall-service-upgrade.js
 */
import { test as anyTest } from '@agoric/swingset-vat/tools/prepare-test-env-ava.js';

import { makeResolvePath } from '@agoric/swingset-vat/tools/paths.js';
import { buildVatController } from '@agoric/swingset-vat';

/**
 * @type {import('ava').TestFn<{}>}
 */
const test = anyTest;

<<<<<<< HEAD
const resolvePath = makeResolvePath(import.meta.url);
=======
const bfile = name => new URL(name, import.meta.url).pathname;
const importSpec = spec =>
  importMetaResolve(spec, import.meta.url).then(u => new URL(u).pathname);
>>>>>>> 22c35739

test('upgrade mintHolder', async t => {
  /** @type {SwingSetConfig} */
  const config = harden({
    bootstrap: 'bootstrap',
    vats: {
      // TODO refactor to use bootstrap-relay.js
      bootstrap: { sourceSpec: resolvePath('./bootstrap.js') },
      zoe: { sourceSpec: resolvePath('@agoric/vats/src/vat-zoe.js') },
    },
    bundles: {
      zcf: {
        sourceSpec: resolvePath('@agoric/zoe/contractFacet.js'),
      },
      mintHolder: {
        sourceSpec: resolvePath('@agoric/vats/src/mintHolder.js'),
      },
    },
  });
  // console.debug('config', JSON.stringify(config, null, 2));

  const c = await buildVatController(config);
  t.teardown(c.shutdown);
  c.pinVatRoot('bootstrap');
  await c.run();

  const run = async (name, args = []) => {
    assert(Array.isArray(args));
    const kpid = c.queueToVatRoot('bootstrap', name, args);
    await c.run();
    const status = c.kpStatus(kpid);
    const capdata = c.kpResolution(kpid);
    return [status, capdata];
  };

  t.log('create initial version');
  const [v1status] = await run('startV1', []);
  t.is(v1status, 'fulfilled');

  t.log('now perform the upgrade');
  const [v2status] = await run('upgradeV1', []);
  t.is(v2status, 'fulfilled');
});<|MERGE_RESOLUTION|>--- conflicted
+++ resolved
@@ -12,13 +12,7 @@
  */
 const test = anyTest;
 
-<<<<<<< HEAD
 const resolvePath = makeResolvePath(import.meta.url);
-=======
-const bfile = name => new URL(name, import.meta.url).pathname;
-const importSpec = spec =>
-  importMetaResolve(spec, import.meta.url).then(u => new URL(u).pathname);
->>>>>>> 22c35739
 
 test('upgrade mintHolder', async t => {
   /** @type {SwingSetConfig} */
