--- conflicted
+++ resolved
@@ -7,23 +7,13 @@
 import { makeRunUtils } from '../bootstrapTests/supports.js';
 
 /**
-<<<<<<< HEAD
- * @type {import('ava').TestFn<>}
-=======
  * @type {import('ava').TestFn<{}>}
->>>>>>> 22c35739
  */
 const test = anyTest;
 
 const { Fail } = assert;
 
-<<<<<<< HEAD
 const resolvePath = makeResolvePath(import.meta.url);
-=======
-const bfile = name => new URL(name, import.meta.url).pathname;
-const importSpec = spec =>
-  importMetaResolve(spec, import.meta.url).then(u => new URL(u).pathname);
->>>>>>> 22c35739
 
 const makeCallOutbound = t => (srcID, obj) => {
   t.log(`callOutbound(${srcID}, ${obj})`);
