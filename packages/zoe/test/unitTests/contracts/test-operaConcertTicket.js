--- conflicted
+++ resolved
@@ -88,20 +88,13 @@
                 // "i want n times moolas where n is the number of sold tickets"
                 zoe
                   .offer(auditoriumInvite, harden({}))
-<<<<<<< HEAD
                   // cancel will be renamed complete: https://github.com/Agoric/agoric-sdk/issues/835
-=======
->>>>>>> 2f25b805
                   // completeObj exists because of a current limitation in @agoric/marshal : https://github.com/Agoric/agoric-sdk/issues/818
                   .then(
                     async ({
                       outcome: auditoriumOutcomeP,
                       payout,
-<<<<<<< HEAD
                       completeObj: { cancel: complete },
-=======
-                      completeObj: { complete },
->>>>>>> 2f25b805
                       offerHandle,
                     }) => {
                       t.equal(
