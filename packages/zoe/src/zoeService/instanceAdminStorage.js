--- conflicted
+++ resolved
@@ -1,14 +1,13 @@
-import { E } from '@endo/eventual-send';
 import {
   canBeDurable,
+  M,
   makeScalarBigSetStore,
+  provide,
   provideDurableWeakMapStore,
+  vivifyFarClassKit,
   vivifyKindMulti,
-  vivifyFarClassKit,
-  M,
-  provide,
 } from '@agoric/vat-data';
-import { makeZoeSeatAdminFactory } from './zoeSeat.js';
+import { E } from '@endo/eventual-send';
 import { defineDurableHandle } from '../makeHandle.js';
 import {
   BrandKeywordRecordShape,
@@ -16,6 +15,7 @@
   InstanceHandleShape,
   IssuerKeywordRecordShape,
 } from '../typeGuards.js';
+import { makeZoeSeatAdminFactory } from './zoeSeat.js';
 
 const { quote: q, Fail } = assert;
 
@@ -123,7 +123,6 @@
     getIssuers: ({ state }) => state.zoeInstanceStorageManager.getIssuers(),
     getBrands: ({ state }) => state.zoeInstanceStorageManager.getBrands(),
 
-<<<<<<< HEAD
     // instanceAdmin is created early in startInstance. initDelayedState is
     // called after startZcf, but before the contract facets are made available.
     initDelayedState: ({ state }, handleOfferObj, publicFacet) => {
@@ -165,10 +164,6 @@
         helper,
         state.zoeInstanceStorageManager.getWithdrawFacet(),
       );
-=======
-  /** @type {import('./utils.js').GetTerms} */
-  const getTerms = instance => instanceToInstanceAdmin.get(instance).getTerms();
->>>>>>> b55f0515
 
       const seatHandle = makeSeatHandle();
       state.seatHandleToZoeSeatAdmin.init(seatHandle, zoeSeatAdmin);
