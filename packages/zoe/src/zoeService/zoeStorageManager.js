import { AssetKind, makeDurableIssuerKit, AmountMath } from '@agoric/ertp';
import {
  makeScalarBigMapStore,
  provideDurableWeakMapStore,
  vivifyFarClassKit,
  vivifyFarClass,
  provideDurableSetStore,
} from '@agoric/vat-data';

import { provideIssuerStorage } from '../issuerStorage.js';
import { makeInstanceRecordStorage } from '../instanceRecordStorage.js';
import { makeIssuerRecord } from '../issuerRecord.js';
import { provideEscrowStorage } from './escrowStorage.js';
import { vivifyInvitationKit } from './makeInvitation.js';
import { makeInstanceAdminStorage } from './instanceAdminStorage.js';
import { makeInstallationStorage } from './installationStorage.js';

import './types.js';
import './internal-types.js';
import {
  InstanceStorageManagerIKit,
  ZoeMintI,
  ZoeStorageManagerIKit,
} from '../typeGuards.js';

/** @typedef {import('@agoric/vat-data').Baggage} Baggage */

/**
 * The Zoe Storage Manager encapsulates and composes important
 * capabilities, such as the ability to create a new purse and deposit
 * and withdraw into a purse, according to the Principle of Least
 * Authority. The code for these capabilities is imported from smaller
 * files which should have unit tests. After composing, Zoe Storage
 * Manager divides up the resulting capabilities between those needed
 * by a new contract instance (returned as the result of
 * `makeZoeInstanceStorageManager`) and those needed for other purposes.
 *
 * @param {CreateZCFVat} createZCFVat - the ability to create a new
 * ZCF Vat
 * @param {GetBundleCapForID} getBundleCapForID
 * @param {ShutdownWithFailure} shutdownZoeVat
 * @param {{
 *    getFeeIssuerKit: GetFeeIssuerKit,
 *    getFeeIssuer: () => Issuer,
 *    getFeeBrand: () => Brand,
 * }} feeMint
 * @param {Baggage} [zoeBaggage]
 */
export const makeZoeStorageManager = (
  createZCFVat,
  getBundleCapForID,
  shutdownZoeVat,
  feeMint,
  zoeBaggage = makeScalarBigMapStore('zoe baggage', { durable: true }),
) => {
  // issuerStorage contains the issuers that the ZoeService knows
  // about, as well as information about them such as their brand,
  // assetKind, and displayInfo
  const issuerStorage = provideIssuerStorage(zoeBaggage);
  issuerStorage.instantiate();

  // EscrowStorage holds the purses that Zoe uses for escrow. This
  // object should be closely held and tracked: all of the digital
  // assets that users escrow are contained within these purses.
  const escrowStorage = provideEscrowStorage(zoeBaggage);

  // Add a purse for escrowing user funds (not for fees). Create the
  // local, non-remote escrow purse for the fee mint immediately.
  // Without this step, registration of the feeIssuer in a contract
  // would treat the feeIssuer as if it is remote, creating a promise
  // for a purse with E(issuer).makeEmptyPurse(). We need a local
  // purse, so we cannot allow that to happen.

  escrowStorage.provideLocalPurse(
    feeMint.getFeeIssuer(),
    feeMint.getFeeBrand(),
  );

  const proposalShapes = provideDurableWeakMapStore(
    zoeBaggage,
    'proposal shapes',
  );

  // In order to participate in a contract, users must have invitations, which
  // are ERTP payments made by Zoe. This invitationKit must be closely held and
  // used only by the makeInvitation() method.
  const { invitationIssuer, invitationKit } = vivifyInvitationKit(
    zoeBaggage,
    shutdownZoeVat,
  );

  // Every new instance of a contract creates a corresponding
  // "zoeInstanceAdmin" - an admin facet within the Zoe Service for
  // that particular instance. This code manages the storage of those
  // instanceAdmins
  const instanceAdminStorage = makeInstanceAdminStorage(zoeBaggage);

  // Zoe stores "installations" - identifiable bundles of contract
  // code that can be reused to create new contract instances
  const installationStorage = makeInstallationStorage(
    getBundleCapForID,
    zoeBaggage,
  );

  const getProposalShapeForInvitation = invitationHandle => {
    if (proposalShapes.has(invitationHandle)) {
      return proposalShapes.get(invitationHandle);
    }
    return undefined;
  };

  const zoeMintBaggageSet = provideDurableSetStore(
    zoeBaggage,
    'zoeMintBaggageSet',
  );
  for (const issuerBaggage of zoeMintBaggageSet.values()) {
    zoeMintBaggageSet(issuerBaggage);
  }

  const makeZoeMint = vivifyFarClass(
    zoeBaggage,
    'ZoeMint',
    ZoeMintI,
    (localMint, localPooledPurse, adminNode, localIssuerRecord) => ({
      localMint,
      localPooledPurse,
      adminNode,
      localIssuerRecord,
    }),
    {
      getIssuerRecord() {
        const { state } = this;
        return state.localIssuerRecord;
      },
      mintAndEscrow(totalToMint) {
        const { state } = this;
        const payment = state.localMint.mintPayment(totalToMint);
        // Note COMMIT POINT within deposit.
        state.localPooledPurse.deposit(payment, totalToMint);
      },
      withdrawAndBurn(totalToBurn) {
        const { state } = this;
        try {
          // COMMIT POINT
          const payment = state.localPooledPurse.withdraw(totalToBurn);
          // Note redundant COMMIT POINT within burn.
          state.localIssuerRecord.issuer.burn(payment, totalToBurn);
        } catch (err) {
          // eslint-disable-next-line no-use-before-define
          state.adminNode.terminateWithFailure(err);
          throw err;
        }
      },
    },
  );

  const makeInstanceStorageManager = vivifyFarClassKit(
    zoeBaggage,
    'InstanceStorageManager',
    InstanceStorageManagerIKit,
    (instanceRecord, adminNode, root, functions) =>
      harden({
        instanceState: instanceRecord,
        adminNode,
        root,
        functions,
      }),
    {
      instanceStorageManager: {
        getTerms() {
          const { state } = this;
          return state.instanceState.getTerms();
        },
        getIssuers() {
          const { state } = this;
          return state.instanceState.getIssuers();
        },
        getBrands() {
          const { state } = this;
          return state.instanceState.getBrands();
        },
        getInstallation() {
          const { state } = this;
          return state.instanceState.getInstallation();
        },
        async saveIssuer(issuerP, keyword) {
          const { state } = this;
          const issuerRecord = await issuerStorage.storeIssuer(issuerP);
          await escrowStorage.createPurse(
            issuerRecord.issuer,
            issuerRecord.brand,
          );
          state.instanceState.addIssuer(keyword, issuerRecord);
          return issuerRecord;
        },
        makeZoeMint(
          keyword,
          assetKind = AssetKind.NAT,
          displayInfo,
          { elementShape = undefined } = {},
        ) {
          const { state, facets } = this;
          // Local indicates one that zoe itself makes from vetted code,
          // and so can be assumed correct and fresh by zoe.
          const issuerBaggage = makeScalarBigMapStore('IssuerBaggage', {
            durable: true,
          });
          const localIssuerKit = makeDurableIssuerKit(
            issuerBaggage,
            keyword,
            assetKind,
            displayInfo,
            state.adminNode.terminateWithFailure,
            { elementShape },
          );
          zoeMintBaggageSet.add(issuerBaggage);
          return facets.helpers.wrapIssuerKitWithZoeMint(
            keyword,
            localIssuerKit,
            state.adminNode,
          );
        },
        registerFeeMint(keyword, allegedFeeMintAccess) {
          const { state, facets } = this;
          const feeIssuerKit = feeMint.getFeeIssuerKit(allegedFeeMintAccess);
          return facets.helpers.wrapIssuerKitWithZoeMint(
            keyword,
            feeIssuerKit,
            state.adminNode,
          );
        },
        getInstanceRecord() {
          const { state } = this;
          return state.instanceState.getInstanceRecord();
        },
        getIssuerRecords() {
          const { state } = this;
          return issuerStorage.getIssuerRecords(
            // the issuerStorage is a weakStore, so we cannot iterate over
            // it directly. Additionally, we only want to export the
            // issuers used in this contract instance specifically, not
            // all issuers.
            Object.values(
              state.instanceState.getInstanceRecord().terms.issuers,
            ),
          );
        },
        initInstanceAdmin(instanceHandle, instanceAdmin) {
          return instanceAdminStorage.updater.initInstanceAdmin(
            instanceHandle,
            instanceAdmin,
          );
        },
        deleteInstanceAdmin(i) {
          instanceAdminStorage.updater.deleteInstanceAdmin(i);
        },
        makeInvitation(
          handle,
          desc,
          customProps = undefined,
          proposalShape = undefined,
        ) {
          const { state } = this;

<<<<<<< HEAD
          // If the contract-provided customProperties include the
          // properties 'description', 'handle', 'instance',
          // 'installation', their corresponding
          // values will be overwritten with the actual values. For
          // example, the value for `instance` will always be the actual
          // instance for the contract, even if customProperties includes
          // a property called `instance`.
=======
          // If the contract-provided `customProps` include the properties
          // 'description', 'handle', 'instance', 'installation', their
          // corresponding values will be overwritten with the actual values.
          // For example, the value for `instance` will always be the actual
          // instance for the contract, even if `customProps` includes a
          // property called `instance`.
>>>>>>> 9f4d39bc
          const invitationAmount = AmountMath.make(
            invitationKit.brand,
            harden([
              {
                ...(customProps || {}),
                description: desc,
                handle,
                instance: state.instanceState.getInstanceRecord().instance,
                installation:
                  state.instanceState.getInstanceRecord().installation,
              },
            ]),
          );
          if (proposalShape !== undefined) {
            proposalShapes.init(handle, proposalShape);
          }
          return invitationKit.mint.mintPayment(invitationAmount);
        },
        getInvitationIssuer() {
          return invitationIssuer;
        },
        getRoot() {
          const { state } = this;
          return state.root;
        },
        getWithdrawFacet() {
          const { facets } = this;
          return facets.withdrawFacet;
        },
        getAdminNode() {
          const { state } = this;
          return state.adminNode;
        },
      },
      // Goes to the Zoe seat, which isn't restricted in how much to withdraw
      withdrawFacet: {
        withdrawPayments(amounts) {
          return escrowStorage.withdrawPayments(amounts);
        },
      },
      helpers: {
        wrapIssuerKitWithZoeMint(keyword, localIssuerKit, adminNode) {
          const { state } = this;
          const {
            mint: localMint,
            issuer: localIssuer,
            brand: localBrand,
            displayInfo: localDisplayInfo,
          } = localIssuerKit;

          const localIssuerRecord = makeIssuerRecord(
            localBrand,
            localIssuer,
            localDisplayInfo,
          );
          issuerStorage.storeIssuerRecord(localIssuerRecord);
          const localPooledPurse = escrowStorage.provideLocalPurse(
            localIssuerRecord.issuer,
            localIssuerRecord.brand,
          );
          state.instanceState.addIssuer(keyword, localIssuerRecord);
          /** @type {ZoeMint} */
          return makeZoeMint(
            localMint,
            localPooledPurse,
            adminNode,
            localIssuerRecord,
          );
        },
      },
    },
  );
  const makeInstanceRecord = makeInstanceRecordStorage(zoeBaggage);

  const makeZoeInstanceStorageManager = async (
    instanceBaggage,
    installation,
    customTerms,
    uncleanIssuerKeywordRecord,
    instance,
    contractBundleCap,
  ) => {
    // Clean the issuerKeywordRecord we receive in `startInstance`
    // from the user, and save the issuers in Zoe if they are not
    // already stored there
    const { issuers, brands } = await issuerStorage.storeIssuerKeywordRecord(
      uncleanIssuerKeywordRecord,
    );

    // Create purses for the issuers if they do not already exist
    await Promise.all(
      Object.entries(issuers).map(([keyword, issuer]) =>
        escrowStorage.createPurse(issuer, brands[keyword]),
      ),
    );

    // The instanceRecord is what the contract code is parameterized
    // with: the particular terms, issuers, and brands used in a
    // contract instance based on the installation. A user can query
    // Zoe to find out the installation, terms, issuers, and brands
    // for a contract instance. Contract code has similar query
    // capabilities from the ZCF side.

    const instanceRecord = makeInstanceRecord(
      harden({
        installation,
        instance,
        terms: {
          ...customTerms,
          issuers,
          brands,
        },
      }),
    );

    const { root, adminNode } = await createZCFVat(contractBundleCap);
    return makeInstanceStorageManager(instanceRecord, adminNode, root)
      .instanceStorageManager;
  };

  const getInvitationIssuer = () => invitationIssuer;

  const makeStorageManager = vivifyFarClassKit(
    zoeBaggage,
    'ZoeStorageManager',
    ZoeStorageManagerIKit,
    instanceAdmins => ({ instanceAdmins }),
    {
      zoeServiceDataAccess: {
        getInvitationIssuer,
        getBundleIDFromInstallation(allegedInstallation) {
          return installationStorage.getBundleIDFromInstallation(
            allegedInstallation,
          );
        },
        getPublicFacet(instance) {
          const { state } = this;
          return state.instanceAdmins.getPublicFacet(instance);
        },
        getBrands(instance) {
          const { state } = this;
          return state.instanceAdmins.getBrands(instance);
        },
        getIssuers(instance) {
          const { state } = this;
          return state.instanceAdmins.getIssuers(instance);
        },
        getOfferFilter(instance) {
          const { state } = this;
          return state.instanceAdmins.getOfferFilter(instance);
        },
        getTerms(instance) {
          const { state } = this;
          return state.instanceAdmins.getTerms(instance);
        },
        getInstallation(instance) {
          const { state } = this;
          return state.instanceAdmins.getInstallation(instance);
        },
        getProposalShapeForInvitation,
        installBundle: allegedBundle => {
          return installationStorage.installBundle(allegedBundle);
        },
        installBundleID(bundleID) {
          return installationStorage.installBundleID(bundleID);
        },
      },
      makeOfferAccess: {
        getAssetKindByBrand: issuerStorage.getAssetKindByBrand,
        getInstanceAdmin(instance) {
          const { state } = this;
          return state.instanceAdmins.getInstanceAdmin(instance);
        },
        getProposalShapeForInvitation,
        getInvitationIssuer,
        depositPayments(proposal, payments) {
          return escrowStorage.depositPayments(proposal, payments);
        },
      },
      startInstanceAccess: {
        makeZoeInstanceStorageManager,
        unwrapInstallation(installation) {
          return installationStorage.unwrapInstallation(installation);
        },
      },
      invitationIssuerAccess: {
        getInvitationIssuer,
      },
    },
  );

  return makeStorageManager(instanceAdminStorage.accessor);
};<|MERGE_RESOLUTION|>--- conflicted
+++ resolved
@@ -262,22 +262,12 @@
         ) {
           const { state } = this;
 
-<<<<<<< HEAD
-          // If the contract-provided customProperties include the
-          // properties 'description', 'handle', 'instance',
-          // 'installation', their corresponding
-          // values will be overwritten with the actual values. For
-          // example, the value for `instance` will always be the actual
-          // instance for the contract, even if customProperties includes
-          // a property called `instance`.
-=======
           // If the contract-provided `customProps` include the properties
           // 'description', 'handle', 'instance', 'installation', their
           // corresponding values will be overwritten with the actual values.
           // For example, the value for `instance` will always be the actual
           // instance for the contract, even if `customProps` includes a
           // property called `instance`.
->>>>>>> 9f4d39bc
           const invitationAmount = AmountMath.make(
             invitationKit.brand,
             harden([
