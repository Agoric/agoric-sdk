// @ts-check

import { assert, details as X, quote as q } from '@agoric/assert';
import { E } from '@endo/eventual-send';
import { makePromiseKit } from '@endo/promise-kit';
import { Far, passStyleOf } from '@endo/marshal';
import { makeWeakStore } from '@agoric/store';

import { makeZoeSeatAdminKit } from './zoeSeat.js';
import { makeHandle } from '../makeHandle.js';
import { handlePKitWarning } from '../handleWarning.js';

/**
 * @param {Promise<ZoeService>} zoeServicePromise
 * @param {MakeZoeInstanceStorageManager} makeZoeInstanceStorageManager
 * @param {UnwrapInstallation} unwrapInstallation
<<<<<<< HEAD
 * @returns {StartInstance<unknown, unknown>}
=======
 * @returns {import('./utils.js').StartInstance}
>>>>>>> 3d75325e
 */
export const makeStartInstance = (
  zoeServicePromise,
  makeZoeInstanceStorageManager,
  unwrapInstallation,
) => {
<<<<<<< HEAD
  /** @type {StartInstance<unknown, unknown>} */
=======
>>>>>>> 3d75325e
  const startInstance = async (
    installationP,
    uncleanIssuerKeywordRecord = harden({}),
    customTerms = harden({}),
    privateArgs = undefined,
  ) => {
    /** @type {WeakStore<SeatHandle, ZoeSeatAdmin>} */
    const seatHandleToZoeSeatAdmin = makeWeakStore('seatHandle');

    const { installation, bundle, bundleCap } = await unwrapInstallation(
      installationP,
    );
    // AWAIT ///

    const bundleOrBundleCap = bundle || bundleCap;
    assert(bundleOrBundleCap);

    if (privateArgs !== undefined) {
      const passStyle = passStyleOf(privateArgs);
      assert(
        passStyle === 'copyRecord',
        X`privateArgs must be a pass-by-copy record, but instead was a ${q(
          passStyle,
        )}: ${privateArgs}`,
      );
    }

    const instance = makeHandle('Instance');

    const zoeInstanceStorageManager = await makeZoeInstanceStorageManager(
      installation,
      customTerms,
      uncleanIssuerKeywordRecord,
      instance,
    );
    // AWAIT ///

    const { adminNode, root } = zoeInstanceStorageManager;
    /** @type {ZCFRoot} */
    const zcfRoot = root;

    /** @type {PromiseRecord<HandleOfferObj>} */
    const handleOfferObjPromiseKit = makePromiseKit();
    handlePKitWarning(handleOfferObjPromiseKit);
    const publicFacetPromiseKit = makePromiseKit();
    handlePKitWarning(publicFacetPromiseKit);

    const makeInstanceAdmin = () => {
      /** @type {Set<ZoeSeatAdmin>} */
      const zoeSeatAdmins = new Set();
      let acceptingOffers = true;

      const exitZoeSeatAdmin = zoeSeatAdmin =>
        zoeSeatAdmins.delete(zoeSeatAdmin);
      const hasExited = zoeSeatAdmin => !zoeSeatAdmins.has(zoeSeatAdmin);

      /** @type {InstanceAdmin} */
      const instanceAdmin = Far('instanceAdmin', {
        getPublicFacet: () => publicFacetPromiseKit.promise,
        getTerms: zoeInstanceStorageManager.getTerms,
        getIssuers: zoeInstanceStorageManager.getIssuers,
        getBrands: zoeInstanceStorageManager.getBrands,
        getInstallationForInstance:
          zoeInstanceStorageManager.getInstallationForInstance,
        getInstance: () => instance,
        assertAcceptingOffers: () => {
          assert(acceptingOffers, `No further offers are accepted`);
        },
        exitAllSeats: completion => {
          acceptingOffers = false;
          zoeSeatAdmins.forEach(zoeSeatAdmin => zoeSeatAdmin.exit(completion));
        },
        failAllSeats: reason => {
          acceptingOffers = false;
          zoeSeatAdmins.forEach(zoeSeatAdmin => zoeSeatAdmin.fail(reason));
        },
        stopAcceptingOffers: () => (acceptingOffers = false),
        makeUserSeat: (
          invitationHandle,
          initialAllocation,
          proposal,
          offerArgs = undefined,
        ) => {
          const offerResultPromiseKit = makePromiseKit();
          handlePKitWarning(offerResultPromiseKit);
          const exitObjPromiseKit = makePromiseKit();
          handlePKitWarning(exitObjPromiseKit);
          const seatHandle = makeHandle('SeatHandle');

          const { userSeat, notifier, zoeSeatAdmin } = makeZoeSeatAdminKit(
            initialAllocation,
            exitZoeSeatAdmin,
            hasExited,
            proposal,
            zoeInstanceStorageManager.withdrawPayments,
            exitObjPromiseKit.promise,
            offerResultPromiseKit.promise,
          );

          seatHandleToZoeSeatAdmin.init(seatHandle, zoeSeatAdmin);

          const seatData = harden({
            proposal,
            initialAllocation,
            notifier,
            seatHandle,
            offerArgs,
          });

          zoeSeatAdmins.add(zoeSeatAdmin);

          E(handleOfferObjPromiseKit.promise)
            .handleOffer(invitationHandle, zoeSeatAdmin, seatData)
            .then(({ offerResultP, exitObj }) => {
              offerResultPromiseKit.resolve(offerResultP);
              exitObjPromiseKit.resolve(exitObj);
            });

          // return the userSeat before the offerHandler is called
          return userSeat;
        },
        makeNoEscrowSeat: (
          initialAllocation,
          proposal,
          exitObj,
          seatHandle,
        ) => {
          const { userSeat, notifier, zoeSeatAdmin } = makeZoeSeatAdminKit(
            initialAllocation,
            exitZoeSeatAdmin,
            hasExited,
            proposal,
            zoeInstanceStorageManager.withdrawPayments,
            exitObj,
          );
          zoeSeatAdmins.add(zoeSeatAdmin);
          seatHandleToZoeSeatAdmin.init(seatHandle, zoeSeatAdmin);
          return { userSeat, notifier, zoeSeatAdmin };
        },
      });
      return instanceAdmin;
    };

    const instanceAdmin = makeInstanceAdmin();
    zoeInstanceStorageManager.initInstanceAdmin(instance, instanceAdmin);

    E(adminNode)
      .done()
      .then(
        completion => instanceAdmin.exitAllSeats(completion),
        reason => instanceAdmin.failAllSeats(reason),
      );

    /** @type {ZoeInstanceAdmin} */
    const zoeInstanceAdminForZcf = Far('zoeInstanceAdminForZcf', {
      makeInvitation: zoeInstanceStorageManager.makeInvitation,
      // checks of keyword done on zcf side
      saveIssuer: zoeInstanceStorageManager.saveIssuer,
      // A Seat requested by the contract without any payments to escrow
      makeNoEscrowSeat: instanceAdmin.makeNoEscrowSeat,
      exitAllSeats: completion => instanceAdmin.exitAllSeats(completion),
      failAllSeats: reason => instanceAdmin.failAllSeats(reason),
      makeZoeMint: zoeInstanceStorageManager.makeZoeMint,
      registerFeeMint: zoeInstanceStorageManager.registerFeeMint,
      replaceAllocations: seatHandleAllocations => {
        try {
          seatHandleAllocations.forEach(({ seatHandle, allocation }) => {
            const zoeSeatAdmin = seatHandleToZoeSeatAdmin.get(seatHandle);
            zoeSeatAdmin.replaceAllocation(allocation);
          });
        } catch (err) {
          adminNode.terminateWithFailure(err);
          throw err;
        }
      },
      stopAcceptingOffers: () => instanceAdmin.stopAcceptingOffers(),
    });

    // At this point, the contract will start executing. All must be
    // ready

    const {
      creatorFacet = Far('emptyCreatorFacet', {}),
      publicFacet = Far('emptyPublicFacet', {}),
      creatorInvitation: creatorInvitationP,
      handleOfferObj,
    } = await E(zcfRoot).executeContract(
      bundleOrBundleCap,
      zoeServicePromise,
      zoeInstanceStorageManager.invitationIssuer,
      zoeInstanceAdminForZcf,
      zoeInstanceStorageManager.getInstanceRecord(),
      zoeInstanceStorageManager.getIssuerRecords(),
      privateArgs,
    );

    handleOfferObjPromiseKit.resolve(handleOfferObj);
    publicFacetPromiseKit.resolve(publicFacet);

    // creatorInvitation can be undefined, but if it is defined,
    // let's make sure it is an invitation.
    return Promise.allSettled([
      creatorInvitationP,
      zoeInstanceStorageManager.invitationIssuer.isLive(creatorInvitationP),
    ]).then(([invitationResult, isLiveResult]) => {
      let creatorInvitation;
      if (invitationResult.status === 'fulfilled') {
        creatorInvitation = invitationResult.value;
      }
      if (creatorInvitation !== undefined) {
        assert(
          isLiveResult.status === 'fulfilled' && isLiveResult.value,
          X`The contract did not correctly return a creatorInvitation`,
        );
      }
      const adminFacet = Far('adminFacet', {
        getVatShutdownPromise: () => E(adminNode).done(),
      });

      // Actually returned to the user.
      return {
        creatorFacet,
        creatorInvitation,
        instance,
        publicFacet,
        adminFacet,
      };
    });
  };
  // @ts-expect-error cast
  return startInstance;
};<|MERGE_RESOLUTION|>--- conflicted
+++ resolved
@@ -14,21 +14,13 @@
  * @param {Promise<ZoeService>} zoeServicePromise
  * @param {MakeZoeInstanceStorageManager} makeZoeInstanceStorageManager
  * @param {UnwrapInstallation} unwrapInstallation
-<<<<<<< HEAD
- * @returns {StartInstance<unknown, unknown>}
-=======
  * @returns {import('./utils.js').StartInstance}
->>>>>>> 3d75325e
  */
 export const makeStartInstance = (
   zoeServicePromise,
   makeZoeInstanceStorageManager,
   unwrapInstallation,
 ) => {
-<<<<<<< HEAD
-  /** @type {StartInstance<unknown, unknown>} */
-=======
->>>>>>> 3d75325e
   const startInstance = async (
     installationP,
     uncleanIssuerKeywordRecord = harden({}),
