--- conflicted
+++ resolved
@@ -596,11 +596,7 @@
   // securely escrow and get in return a record containing a promise for
   // payouts, a promise for the outcome of joining the contract,
   // and, depending on the exit conditions, perhaps a completeObj,
-<<<<<<< HEAD
-  // an object with a cancel method for leaving the contract on demand.
-=======
   // an object with a complete method for leaving the contract on demand.
->>>>>>> 2f25b805
 
   /** @type {ZoeService} */
   const zoeService = harden(
@@ -824,7 +820,6 @@
             } else if (exitKind === 'onDemand') {
               const completeObj = {
                 complete: () =>
-<<<<<<< HEAD
                   completeOffers(instanceHandle, harden([offerHandle])),
               };
               offerResult.completeObj = completeObj;
@@ -835,18 +830,6 @@
                 cancel: () =>
                     completeOffers(instanceHandle, harden([offerHandle])),
                 };
-=======
-                  completeOffers(instanceHandle, harden([offerHandle])),
-              };
-              offerResult.completeObj = completeObj;
-              // The property "cancelObj" and method "cancel" are
-              // deprecated and will be removed in a later version.
-              // https://github.com/Agoric/agoric-sdk/issues/835
-              const cancelObj = {
-                cancel: () =>
-                  completeOffers(instanceHandle, harden([offerHandle])),
-              };
->>>>>>> 2f25b805
               offerResult.cancelObj = cancelObj;
             } else {
               assert(
