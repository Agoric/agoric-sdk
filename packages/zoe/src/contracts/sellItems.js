// @ts-check

import { assert, details as X } from '@agoric/assert';
import { Far } from '@endo/marshal';
import { Nat } from '@agoric/nat';
import { AmountMath } from '@agoric/ertp';
import { makeNotifierKit, observeNotifier } from '@agoric/notifier';
import {
  assertIssuerKeywords,
  defaultAcceptanceMsg,
  assertProposalShape,
  assertNatAssetKind,
} from '../contractSupport/index.js';

import '../../exported.js';

/**
 * Sell items in exchange for money. Items may be fungible or
 * non-fungible and multiple items may be bought at once. Money must
 * be fungible.
 *
 * The `pricePerItem` is to be set in the terms. It is expected that all items
 * are sold for the same uniform price.
 *
 * The initial offer should be { give: { Items: items } }, accompanied by
 * terms as described above.
 * Buyers use offers that match { want: { Items: items } give: { Money: m } }.
 * The items provided should match particular items that the seller still has
 * available to sell, and the money should be pricePerItem times the number of
 * items requested.
 *
 * When all the items have been sold, the contract will terminate, triggering
 * the creator's payout. If the creator has an onDemand exit clause, they can
 * exit early to collect their winnings. The remaining items will still be
 * available for sale, but the creator won't be able to collect later earnings.
 *
<<<<<<< HEAD
 * @param {ContractFacet<Record<string, any>>} zcf
=======
 * @param {ZCF<any>} zcf
>>>>>>> 3d75325e
 */
const start = zcf => {
  const { pricePerItem, issuers, brands } = zcf.getTerms();
  const allKeywords = ['Items', 'Money'];
  assertIssuerKeywords(zcf, harden(allKeywords));
  assertNatAssetKind(zcf, pricePerItem.brand);

  let sellerSeat;

  const { notifier: availableItemsNotifier, updater: availableItemsUpdater } =
    makeNotifierKit();

  const sell = seat => {
    sellerSeat = seat;

    observeNotifier(
      sellerSeat.getNotifier(),
      harden({
        updateState: sellerSeatAllocation =>
          availableItemsUpdater.updateState(
            sellerSeatAllocation && sellerSeatAllocation.Items,
          ),
        finish: sellerSeatAllocation => {
          availableItemsUpdater.finish(
            sellerSeatAllocation && sellerSeatAllocation.Items,
          );
        },
        fail: reason => availableItemsUpdater.fail(reason),
      }),
    );
    return defaultAcceptanceMsg;
  };

  const getAvailableItems = () => {
    assert(sellerSeat && !sellerSeat.hasExited(), X`no items are for sale`);
    return sellerSeat.getAmountAllocated('Items');
  };

  const getAvailableItemsNotifier = () => availableItemsNotifier;

  const buy = buyerSeat => {
    assertProposalShape(buyerSeat, {
      want: { Items: null },
      give: { Money: null },
    });
    const currentItemsForSale = sellerSeat.getAmountAllocated('Items');
    const providedMoney = buyerSeat.getAmountAllocated('Money');

    const {
      want: { Items: wantedItems },
    } = buyerSeat.getProposal();

    // Check that the wanted items are still for sale.
    if (!AmountMath.isGTE(currentItemsForSale, wantedItems)) {
      const rejectMsg = `Some of the wanted items were not available for sale`;
      throw buyerSeat.fail(new Error(rejectMsg));
    }

    // All items are the same price.
    const totalCost = AmountMath.make(
      brands.Money,
      pricePerItem.value * Nat(wantedItems.value.length),
    );

    // Check that the money provided to pay for the items is greater than the totalCost.
    assert(
      AmountMath.isGTE(providedMoney, totalCost),
      X`More money (${totalCost}) is required to buy these items`,
    );

    // Reallocate.
    sellerSeat.incrementBy(
      buyerSeat.decrementBy(harden({ Money: providedMoney })),
    );
    buyerSeat.incrementBy(
      sellerSeat.decrementBy(harden({ Items: wantedItems })),
    );
    zcf.reallocate(buyerSeat, sellerSeat);

    // The buyer's offer has been processed.
    buyerSeat.exit();

    if (AmountMath.isEmpty(getAvailableItems())) {
      zcf.shutdown('All items sold.');
    }
    return defaultAcceptanceMsg;
  };

  const makeBuyerInvitation = () => {
    const itemsAmount = sellerSeat.getAmountAllocated('Items');
    assert(
      sellerSeat && !AmountMath.isEmpty(itemsAmount),
      X`no items are for sale`,
    );
    return zcf.makeInvitation(buy, 'buyer');
  };

  /** @type {SellItemsPublicFacet} */
  const publicFacet = Far('SellItemsPublicFacet', {
    getAvailableItems,
    getAvailableItemsNotifier,
    getItemsIssuer: () => issuers.Items,
    makeBuyerInvitation,
  });

  /** @type {SellItemsCreatorFacet} */
  const creatorFacet = Far('SellItemsCreatorFacet', {
    makeBuyerInvitation,
    getAvailableItems: publicFacet.getAvailableItems,
    getItemsIssuer: publicFacet.getItemsIssuer,
  });

  const creatorInvitation = zcf.makeInvitation(sell, 'seller');

  return harden({ creatorFacet, creatorInvitation, publicFacet });
};

harden(start);
export { start };<|MERGE_RESOLUTION|>--- conflicted
+++ resolved
@@ -34,11 +34,7 @@
  * exit early to collect their winnings. The remaining items will still be
  * available for sale, but the creator won't be able to collect later earnings.
  *
-<<<<<<< HEAD
- * @param {ContractFacet<Record<string, any>>} zcf
-=======
- * @param {ZCF<any>} zcf
->>>>>>> 3d75325e
+ * @param {ZCF<{pricePerItem: Amount<'nat'>}>} zcf
  */
 const start = zcf => {
   const { pricePerItem, issuers, brands } = zcf.getTerms();
