--- conflicted
+++ resolved
@@ -11,12 +11,7 @@
 /**
  * This contract provides oracle queries for a fee or for free.
  *
-<<<<<<< HEAD
- * @type {ContractStartFn<{query: unknown, makeQueryInvitation: unknown}, {initialize: unknown}>}
- *
-=======
  * @param {ZCF} zcf
->>>>>>> 3d75325e
  */
 const start = async zcf => {
   const feeBrand = zcf.getTerms().brands.Fee;
