// @ts-check

import { Far } from '@endo/marshal';

import '../../exported.js';

/**
 * This is a very trivial contract to explain and test Zoe.
 * AutomaticRefund just gives you back what you put in.
 * AutomaticRefund tells Zoe to complete the
 * offer, which gives the user their payout through Zoe. Other
 * contracts will use these same steps, but they will have more
 * sophisticated logic and interfaces.
 *
 * Since the contract doesn't attempt any reallocation, the offer can contain
 * anything in `give` and `want`. The amount in `give` will be returned, and
 * `want` will be ignored.
 *
<<<<<<< HEAD
 * @type {ContractStartFn<AutomaticRefundPublicFacet>}
 * @param {ContractFacet} zcf
=======
 * @type {ContractStartFn}
 * @param {ZCF} zcf
>>>>>>> 3d75325e
 */
const start = zcf => {
  let offersCount = 0n;

  /** @type {OfferHandler} */
  const refund = seat => {
    offersCount += 1n;
    seat.exit();
    return `The offer was accepted`;
  };
  const makeRefundInvitation = () => zcf.makeInvitation(refund, 'getRefund');

  const publicFacet = Far('publicFacet', {
    getOffersCount: () => offersCount,
    makeInvitation: makeRefundInvitation,
  });

  const creatorInvitation = makeRefundInvitation();

  return harden({ creatorInvitation, publicFacet });
};

harden(start);
export { start };<|MERGE_RESOLUTION|>--- conflicted
+++ resolved
@@ -16,13 +16,8 @@
  * anything in `give` and `want`. The amount in `give` will be returned, and
  * `want` will be ignored.
  *
-<<<<<<< HEAD
- * @type {ContractStartFn<AutomaticRefundPublicFacet>}
- * @param {ContractFacet} zcf
-=======
  * @type {ContractStartFn}
  * @param {ZCF} zcf
->>>>>>> 3d75325e
  */
 const start = zcf => {
   let offersCount = 0n;
