// @ts-check

import { E } from '@endo/eventual-send';
import { Far } from '@endo/marshal';
import { makeNotifierKit } from '@agoric/notifier';
import { makeLegacyMap } from '@agoric/store';
import { Nat, isNat } from '@agoric/nat';
import { AmountMath } from '@agoric/ertp';
import { assert, details as X } from '@agoric/assert';
import {
  calculateMedian,
  natSafeMath,
  makeOnewayPriceAuthorityKit,
} from '../contractSupport';

import '../../tools/types';

const { add, subtract, multiply, floorDivide, ceilDivide, isGTE } = natSafeMath;

/**
 * This contract aggregates price values from a set of oracleStatuses and provides a
 * PriceAuthority for their median.
 *
<<<<<<< HEAD
 * @param {ContractFacet<Record<string, any>>} zcf
=======
 * @param {ZCF<{
 * timer: TimerService,
 * maxSubmissionCount: number,
 * minSubmissionCount: number,
 * restartDelay: bigint,
 * timeout: number,
 * minSubmissionValue: number,
 * maxSubmissionValue: number,
 * unitAmountIn: Amount,
 * }>} zcf
>>>>>>> 3d75325e
 */
const start = async zcf => {
  const {
    timer,
    brands: { In: brandIn, Out: brandOut },
    maxSubmissionCount,
    minSubmissionCount,
    restartDelay,
    timeout,
    minSubmissionValue,
    maxSubmissionValue,

    unitAmountIn = AmountMath.make(brandIn, 1n),
  } = zcf.getTerms();

  const unitIn = AmountMath.getValue(brandIn, unitAmountIn);

  // Get the timer's identity.
  const timerPresence = await timer;

  /** @type {IssuerRecord & { mint: ERef<Mint> }} */
  let quoteKit;

  /** @type {PriceAuthority} */
  let priceAuthority;

  /** @type {bigint} */
  let lastValueOutForUnitIn;

  // --- [begin] Chainlink specific values
  /** @type {bigint} */
  let reportingRoundId = 0n;

  /** @type {LegacyMap<Instance, ReturnType<typeof makeOracleStatus>>} */
  const oracleStatuses = makeLegacyMap('oracleStatus');

  /** @type {LegacyMap<bigint, ReturnType<typeof makeRound>>} */
  const rounds = makeLegacyMap('rounds');

  /** @type {LegacyMap<bigint, ReturnType<typeof makeRoundDetails>>} */
  const details = makeLegacyMap('details');

  /** @type {bigint} */
  const ROUND_MAX = BigInt(2 ** 32 - 1);

  /** @type {string} */
  const V3_NO_DATA_ERROR = 'No data present';
  // --- [end] Chainlink specific values

  /**
   * @param {number} answer
   * @param {bigint} startedAt
   * @param {bigint} updatedAt
   * @param {bigint} answeredInRound
   */
  const makeRound = (answer, startedAt, updatedAt, answeredInRound) => {
    return {
      answer,
      startedAt,
      updatedAt,
      answeredInRound,
    };
  };

  /**
   * @param {bigint[]} submissions
   * @param {number} maxSubmissions
   * @param {number} minSubmissions
   * @param {number} roundTimeout
   */
  const makeRoundDetails = (
    submissions,
    maxSubmissions,
    minSubmissions,
    roundTimeout,
  ) => {
    return {
      submissions,
      maxSubmissions,
      minSubmissions,
      roundTimeout,
    };
  };

  /**
   * @param {bigint} startingRound
   * @param {bigint} endingRound
   * @param {bigint} lastReportedRound
   * @param {bigint} lastStartedRound
   * @param {bigint} latestSubmission
   * @param {number} index
   */
  const makeOracleStatus = (
    startingRound,
    endingRound,
    lastReportedRound,
    lastStartedRound,
    latestSubmission,
    index,
  ) => {
    return {
      startingRound,
      endingRound,
      lastReportedRound,
      lastStartedRound,
      latestSubmission,
      index,
    };
  };

  /**
   *
   * @param {PriceQuoteValue} quote
   */
  const authenticateQuote = async quote => {
    const quoteAmount = AmountMath.make(quoteKit.brand, harden(quote));
    const quotePayment = await E(quoteKit.mint).mintPayment(quoteAmount);
    return harden({ quoteAmount, quotePayment });
  };

  const { notifier } = makeNotifierKit();
  const zoe = zcf.getZoeService();

  /**
   * @typedef {Object} OracleRecord
   * @property {(timestamp: Timestamp) => Promise<void>=} querier
   * @property {number} lastSample
   */

  /** @type {LegacyMap<Instance, Set<OracleRecord>>} */
  const instanceToRecords = makeLegacyMap('oracleInstance');

  /**
   * @param {Object} param0
   * @param {number} [param0.overrideValueOut]
   * @param {Timestamp} [param0.timestamp]
   */
  const makeCreateQuote = ({ overrideValueOut, timestamp } = {}) =>
    /**
     * @param {PriceQuery} priceQuery
     */
    function createQuote(priceQuery) {
      // Sniff the current baseValueOut.
      const valueOutForUnitIn =
        overrideValueOut === undefined
          ? lastValueOutForUnitIn // Use the latest value.
          : overrideValueOut; // Override the value.
      if (valueOutForUnitIn === undefined) {
        // We don't have a quote, so abort.
        return undefined;
      }

      /**
       * @param {Amount} amountIn the given amountIn
       */
      const calcAmountOut = amountIn => {
        const valueIn = AmountMath.getValue(brandIn, amountIn);
        return AmountMath.make(
          brandOut,
          floorDivide(multiply(valueIn, valueOutForUnitIn), unitIn),
        );
      };

      /**
       * @param {Amount} amountOut the wanted amountOut
       */
      const calcAmountIn = amountOut => {
        const valueOut = AmountMath.getValue(brandOut, amountOut);
        return AmountMath.make(
          brandIn,
          ceilDivide(multiply(valueOut, unitIn), valueOutForUnitIn),
        );
      };

      // Calculate the quote.
      const quote = priceQuery(calcAmountOut, calcAmountIn);
      if (!quote) {
        return undefined;
      }

      const {
        amountIn,
        amountOut,
        timestamp: theirTimestamp = timestamp,
      } = quote;
      AmountMath.coerce(brandIn, amountIn);
      AmountMath.coerce(brandOut, amountOut);
      if (theirTimestamp !== undefined) {
        return authenticateQuote([
          {
            amountIn,
            amountOut,
            timer: timerPresence,
            timestamp: theirTimestamp,
          },
        ]);
      }
      return E(timer)
        .getCurrentTimestamp()
        .then(now =>
          authenticateQuote([
            { amountIn, amountOut, timer: timerPresence, timestamp: now },
          ]),
        );
    };

  /**
   * @param {bigint} _roundId
   * @param {bigint} blockTimestamp
   */
  const timedOut = (_roundId, blockTimestamp) => {
    if (!details.has(_roundId) || !rounds.has(_roundId)) {
      return false;
    }

    const startedAt = rounds.get(_roundId).startedAt;
    const roundTimeout = details.get(_roundId).roundTimeout;
    const roundTimedOut =
      startedAt > 0 &&
      roundTimeout > 0 &&
      add(startedAt, roundTimeout) < blockTimestamp;

    return roundTimedOut;
  };

  /**
   * @param {bigint} _roundId
   * @param {bigint} blockTimestamp
   */
  const updateTimedOutRoundInfo = (_roundId, blockTimestamp) => {
    // round 0 is non-existent, so we avoid that case -- round 1 is ignored
    // because we can't copy from round 0 in that case
    if (_roundId === 0n || _roundId === 1n) {
      return;
    }

    const roundTimedOut = timedOut(_roundId, blockTimestamp);
    if (!roundTimedOut) return;

    const prevId = subtract(_roundId, 1);

    const round = rounds.get(_roundId);
    round.answer = rounds.get(prevId).answer;
    round.answeredInRound = rounds.get(prevId).answeredInRound;
    round.updatedAt = blockTimestamp;

    details.delete(_roundId);
  };

  /**
   * @param {bigint} _roundId
   */
  const newRound = _roundId => {
    return _roundId === add(reportingRoundId, 1);
  };

  /**
   * @param {bigint} _roundId
   * @param {bigint} blockTimestamp
   */
  const initializeNewRound = (_roundId, blockTimestamp) => {
    updateTimedOutRoundInfo(subtract(_roundId, 1), blockTimestamp);

    reportingRoundId = _roundId;

    details.init(
      _roundId,
      makeRoundDetails([], maxSubmissionCount, minSubmissionCount, timeout),
    );

    rounds.init(
      _roundId,
      makeRound(
        /* answer = */ 0,
        /* startedAt = */ 0n,
        /* updatedAt = */ 0n,
        /* answeredInRound = */ 0n,
      ),
    );

    rounds.get(_roundId).startedAt = blockTimestamp;
  };

  /**
   * @param {bigint} _roundId
   * @param {Instance} _oracle
   * @param {bigint} blockTimestamp
   */
  const oracleInitializeNewRound = (_roundId, _oracle, blockTimestamp) => {
    if (!newRound(_roundId)) return;
    const lastStarted = oracleStatuses.get(_oracle).lastStartedRound; // cache storage reads
    if (_roundId <= add(lastStarted, restartDelay) && lastStarted !== 0n)
      return;
    initializeNewRound(_roundId, blockTimestamp);

    oracleStatuses.get(_oracle).lastStartedRound = _roundId;
  };

  /**
   * @param {bigint} _roundId
   */
  const acceptingSubmissions = _roundId => {
    return details.has(_roundId) && details.get(_roundId).maxSubmissions !== 0;
  };

  /**
   * @param {bigint} _submission
   * @param {bigint} _roundId
   * @param {Instance} _oracle
   */
  const recordSubmission = (_submission, _roundId, _oracle) => {
    if (!acceptingSubmissions(_roundId)) {
      console.error('round not accepting submissions');
      return false;
    }

    details.get(_roundId).submissions.push(_submission);
    oracleStatuses.get(_oracle).lastReportedRound = _roundId;
    oracleStatuses.get(_oracle).latestSubmission = _submission;
    return true;
  };

  /**
   * @param {bigint} _roundId
   * @param {bigint} blockTimestamp
   */
  const updateRoundAnswer = (_roundId, blockTimestamp) => {
    if (
      details.get(_roundId).submissions.length <
      details.get(_roundId).minSubmissions
    ) {
      return [false, 0];
    }

    const newAnswer = calculateMedian(
      details
        .get(_roundId)
        .submissions.filter(sample => isNat(sample) && sample > 0n),
      { add, divide: floorDivide, isGTE },
    );

    rounds.get(_roundId).answer = newAnswer;
    rounds.get(_roundId).updatedAt = blockTimestamp;
    rounds.get(_roundId).answeredInRound = _roundId;

    return [true, newAnswer];
  };

  /**
   * @param {bigint} _roundId
   */
  const deleteRoundDetails = _roundId => {
    if (
      details.get(_roundId).submissions.length <
      details.get(_roundId).maxSubmissions
    )
      return;
    details.delete(_roundId);
  };

  /**
   * @param {bigint} _roundId
   */
  const validRoundId = _roundId => {
    return _roundId <= ROUND_MAX;
  };

  /**
   */
  const oracleCount = () => {
    return oracleStatuses.getSize();
  };

  /**
   * @param {bigint} _roundId
   * @param {bigint} blockTimestamp
   */
  const supersedable = (_roundId, blockTimestamp) => {
    return (
      rounds.has(_roundId) &&
      (rounds.get(_roundId).updatedAt > 0 || timedOut(_roundId, blockTimestamp))
    );
  };

  /**
   * @param {bigint} _roundId
   * @param {bigint} _rrId
   */
  const previousAndCurrentUnanswered = (_roundId, _rrId) => {
    return add(_roundId, 1) === _rrId && rounds.get(_rrId).updatedAt === 0n;
  };

  /**
   * @param {Instance} _oracle
   * @param {bigint} _roundId
   * @param {bigint} blockTimestamp
   */
  const validateOracleRound = (_oracle, _roundId, blockTimestamp) => {
    // cache storage reads
    const startingRound = oracleStatuses.get(_oracle).startingRound;
    const rrId = reportingRoundId;

    let canSupersede = true;
    if (_roundId !== 1n) {
      canSupersede = supersedable(subtract(_roundId, 1), blockTimestamp);
    }

    if (startingRound === 0n) return 'not enabled oracle';
    if (startingRound > _roundId) return 'not yet enabled oracle';
    if (oracleStatuses.get(_oracle).endingRound < _roundId)
      return 'no longer allowed oracle';
    if (oracleStatuses.get(_oracle).lastReportedRound >= _roundId)
      return 'cannot report on previous rounds';
    if (
      _roundId !== rrId &&
      _roundId !== add(rrId, 1) &&
      !previousAndCurrentUnanswered(_roundId, rrId)
    )
      return 'invalid round to report';
    if (_roundId !== 1n && !canSupersede)
      return 'previous round not supersedable';
    return '';
  };

  /**
   * @param {Instance} _oracle
   * @param {bigint} _roundId
   */
  const delayed = (_oracle, _roundId) => {
    const lastStarted = oracleStatuses.get(_oracle).lastStartedRound;
    return _roundId > add(lastStarted, restartDelay) || lastStarted === 0n;
  };

  /**
   * a method to provide all current info oracleStatuses need. Intended only
   * only to be callable by oracleStatuses. Not for use by contracts to read state.
   *
   * @param {Instance} _oracle
   * @param {bigint} blockTimestamp
   */
  const oracleRoundStateSuggestRound = (_oracle, blockTimestamp) => {
    const oracle = oracleStatuses.get(_oracle);

    const shouldSupersede =
      oracle.lastReportedRound === reportingRoundId ||
      !acceptingSubmissions(reportingRoundId);
    // Instead of nudging oracleStatuses to submit to the next round, the inclusion of
    // the shouldSupersede Boolean in the if condition pushes them towards
    // submitting in a currently open round.
    const canSupersede = supersedable(reportingRoundId, blockTimestamp);

    let roundId;
    let eligibleToSubmit;
    if (canSupersede && shouldSupersede) {
      roundId = add(reportingRoundId, 1);
      eligibleToSubmit = delayed(_oracle, roundId);
    } else {
      roundId = reportingRoundId;
      eligibleToSubmit = acceptingSubmissions(roundId);
    }

    let round;
    let startedAt;
    let roundTimeout;
    if (rounds.has(roundId)) {
      round = rounds.get(roundId);
      startedAt = round.startedAt;
      roundTimeout = details.get(roundId).roundTimeout;
    } else {
      startedAt = 0n;
      roundTimeout = 0;
    }

    const error = validateOracleRound(_oracle, roundId, blockTimestamp);
    if (error.length !== 0) {
      eligibleToSubmit = false;
    }

    return {
      eligibleForSpecificRound: eligibleToSubmit,
      queriedRoundId: roundId,
      oracleStatus: oracle.latestSubmission,
      startedAt,
      roundTimeout,
      oracleCount: oracleCount(),
    };
  };

  /**
   * @param {Instance} _oracle
   * @param {bigint} _queriedRoundId
   * @param {bigint} blockTimestamp
   */
  const eligibleForSpecificRound = (
    _oracle,
    _queriedRoundId,
    blockTimestamp,
  ) => {
    const error = validateOracleRound(_oracle, _queriedRoundId, blockTimestamp);
    if (rounds.get(_queriedRoundId).startedAt > 0) {
      return acceptingSubmissions(_queriedRoundId) && error.length === 0;
    } else {
      return delayed(_oracle, _queriedRoundId) && error.length === 0;
    }
  };

  /**
   * @param {Instance} _oracle
   */
  const getStartingRound = _oracle => {
    const currentRound = reportingRoundId;
    if (
      currentRound !== 0n &&
      currentRound === oracleStatuses.get(_oracle).endingRound
    ) {
      return currentRound;
    }
    return add(currentRound, 1);
  };

  /** @type {PriceAggregatorCreatorFacet} */
  const creatorFacet = Far('PriceAggregatorChainlinkCreatorFacet', {
    async initializeQuoteMint(quoteMint) {
      const quoteIssuerRecord = await zcf.saveIssuer(
        E(quoteMint).getIssuer(),
        'Quote',
      );
      quoteKit = {
        ...quoteIssuerRecord,
        mint: quoteMint,
      };

      const paKit = makeOnewayPriceAuthorityKit({
        createQuote: makeCreateQuote(),
        notifier,
        quoteIssuer: quoteKit.issuer,
        timer,
        actualBrandIn: brandIn,
        actualBrandOut: brandOut,
      });
      ({ priceAuthority } = paKit);
    },

    // unlike the median case, no query argument is passed, since polling behavior is undesired
    async initOracle(oracleInstance) {
      assert(quoteKit, X`Must initializeQuoteMint before adding an oracle`);

      /** @type {OracleRecord} */
      const record = { querier: undefined, lastSample: 0 };

      /** @type {Set<OracleRecord>} */
      let records;
      if (instanceToRecords.has(oracleInstance)) {
        records = instanceToRecords.get(oracleInstance);
      } else {
        records = new Set();
        instanceToRecords.init(oracleInstance, records);

        const oracleStatus = makeOracleStatus(
          /* startingRound = */ getStartingRound(oracleInstance),
          /* endingRound = */ ROUND_MAX,
          /* lastReportedRound = */ 0n,
          /* lastStartedRound = */ 0n,
          /* latestSubmission = */ 0n,
          /* index = */ oracleStatuses.getSize(),
        );
        oracleStatuses.init(oracleInstance, oracleStatus);
      }
      records.add(record);

      const pushResult = async ({
        roundId: _roundIdRaw = undefined,
        data: _submissionRaw,
      }) => {
        const parsedSubmission = Nat(parseInt(_submissionRaw, 10));
        const blockTimestamp = await E(timer).getCurrentTimestamp();

        let roundId;
        if (_roundIdRaw === undefined) {
          const suggestedRound = oracleRoundStateSuggestRound(
            oracleInstance,
            blockTimestamp,
          );
          roundId = suggestedRound.queriedRoundId;
        } else {
          roundId = Nat(_roundIdRaw);
        }

        const error = validateOracleRound(
          oracleInstance,
          roundId,
          blockTimestamp,
        );
        if (!(parsedSubmission >= minSubmissionValue)) {
          console.error('value below minSubmissionValue');
          return;
        }

        if (!(parsedSubmission <= maxSubmissionValue)) {
          console.error('value above maxSubmissionValue');
          return;
        }

        if (!(error.length === 0)) {
          console.error(error);
          return;
        }

        oracleInitializeNewRound(roundId, oracleInstance, blockTimestamp);
        const recorded = recordSubmission(
          parsedSubmission,
          roundId,
          oracleInstance,
        );
        if (!recorded) {
          return;
        }

        updateRoundAnswer(roundId, blockTimestamp);
        deleteRoundDetails(roundId);
      };

      // Obtain the oracle's publicFacet.
      await E(zoe).getPublicFacet(oracleInstance);
      assert(records.has(record), X`Oracle record is already deleted`);

      /** @type {OracleAdmin} */
      const oracleAdmin = {
        async delete() {
          assert(records.has(record), X`Oracle record is already deleted`);

          // The actual deletion is synchronous.
          oracleStatuses.delete(oracleInstance);
          records.delete(record);

          if (
            records.size === 0 &&
            instanceToRecords.has(oracleInstance) &&
            instanceToRecords.get(oracleInstance) === records
          ) {
            // We should remove the entry entirely, as it is empty.
            instanceToRecords.delete(oracleInstance);
          }
        },
        async pushResult({
          roundId: _roundIdRaw = undefined,
          data: _submissionRaw,
        }) {
          // Sample of NaN, 0, or negative numbers get culled in
          // the median calculation.
          pushResult({
            roundId: _roundIdRaw,
            data: _submissionRaw,
          });
        },
      };

      return harden(oracleAdmin);
    },

    /**
     * consumers are encouraged to check
     * that they're receiving fresh data by inspecting the updatedAt and
     * answeredInRound return values.
     * return is: [roundId, answer, startedAt, updatedAt, answeredInRound], where
     * roundId is the round ID for which data was retrieved
     * answer is the answer for the given round
     * startedAt is the timestamp when the round was started. This is 0
     * if the round hasn't been started yet.
     * updatedAt is the timestamp when the round last was updated (i.e.
     * answer was last computed)
     * answeredInRound is the round ID of the round in which the answer
     * was computed. answeredInRound may be smaller than roundId when the round
     * timed out. answeredInRound is equal to roundId when the round didn't time out
     * and was completed regularly.
     *
     * @param {bigint} _roundIdRaw
     */
    async getRoundData(_roundIdRaw) {
      const roundId = Nat(_roundIdRaw);

      assert(rounds.has(roundId), V3_NO_DATA_ERROR);

      const r = rounds.get(roundId);

      assert(r.answeredInRound > 0 && validRoundId(roundId), V3_NO_DATA_ERROR);

      return {
        roundId,
        answer: r.answer,
        startedAt: r.startedAt,
        updatedAt: r.updatedAt,
        answeredInRound: r.answeredInRound,
      };
    },

    /**
     * a method to provide all current info oracleStatuses need. Intended only
     * only to be callable by oracleStatuses. Not for use by contracts to read state.
     *
     * @param {Instance} _oracle
     * @param {bigint} _queriedRoundId
     */
    async oracleRoundState(_oracle, _queriedRoundId) {
      const blockTimestamp = await E(timer).getCurrentTimestamp();
      if (_queriedRoundId > 0) {
        const round = rounds.get(_queriedRoundId);
        const detail = details.get(_queriedRoundId);
        return {
          eligibleForSpecificRound: eligibleForSpecificRound(
            _oracle,
            _queriedRoundId,
            blockTimestamp,
          ),
          queriedRoundId: _queriedRoundId,
          oracleStatus: oracleStatuses.get(_oracle).latestSubmission,
          startedAt: round.startedAt,
          roundTimeout: detail.roundTimeout,
          oracleCount: oracleCount(),
        };
      } else {
        return oracleRoundStateSuggestRound(_oracle, blockTimestamp);
      }
    },
  });

  const publicFacet = Far('publicFacet', {
    getPriceAuthority() {
      return priceAuthority;
    },
  });

  return harden({ creatorFacet, publicFacet });
};

export { start };<|MERGE_RESOLUTION|>--- conflicted
+++ resolved
@@ -21,9 +21,6 @@
  * This contract aggregates price values from a set of oracleStatuses and provides a
  * PriceAuthority for their median.
  *
-<<<<<<< HEAD
- * @param {ContractFacet<Record<string, any>>} zcf
-=======
  * @param {ZCF<{
  * timer: TimerService,
  * maxSubmissionCount: number,
@@ -34,7 +31,6 @@
  * maxSubmissionValue: number,
  * unitAmountIn: Amount,
  * }>} zcf
->>>>>>> 3d75325e
  */
 const start = async zcf => {
   const {
