// @ts-check

import { E } from '@endo/eventual-send';
import { Far } from '@endo/marshal';
import { makeNotifierKit } from '@agoric/notifier';
import { makeLegacyMap } from '@agoric/store';
import { Nat, isNat } from '@agoric/nat';
import { AmountMath } from '@agoric/ertp';
import { assert, details as X } from '@agoric/assert';
import {
  calculateMedian,
  natSafeMath,
  makeOnewayPriceAuthorityKit,
} from '../contractSupport/index.js';

import '../../tools/types.js';

const { add, multiply, floorDivide, ceilDivide, isGTE } = natSafeMath;

/**
 * This contract aggregates price values from a set of oracles and provides a
 * PriceAuthority for their median.
 *
<<<<<<< HEAD
 * @param {ContractFacet<Record<string, any>>} zcf
=======
 * @param {ZCF<{
 * timer: TimerService,
 * POLL_INTERVAL: bigint,
 * unitAmountIn: Amount,
 * }>} zcf
>>>>>>> 3d75325e
 */
const start = async zcf => {
  const {
    timer,
    POLL_INTERVAL,
    brands: { In: brandIn, Out: brandOut },
    unitAmountIn = AmountMath.make(brandIn, 1n),
  } = zcf.getTerms();

  const unitIn = AmountMath.getValue(brandIn, unitAmountIn);

  /** @type {IssuerRecord & { mint: ERef<Mint> }} */
  let quoteKit;

  /** @type {PriceAuthority} */
  let priceAuthority;

  /** @type {PriceAuthorityAdmin} */
  let priceAuthorityAdmin;

  /** @type {bigint} */
  let lastValueOutForUnitIn;

  /**
   *
   * @param {PriceQuoteValue} quote
   */
  const authenticateQuote = async quote => {
    const quoteAmount = AmountMath.make(quoteKit.brand, harden(quote));
    const quotePayment = await E(quoteKit.mint).mintPayment(quoteAmount);
    return harden({ quoteAmount, quotePayment });
  };

  const { notifier, updater } = makeNotifierKit();
  const zoe = zcf.getZoeService();

  /**
   * @typedef {Object} OracleRecord
   * @property {(timestamp: Timestamp) => Promise<void>=} querier
   * @property {bigint} lastSample
   */

  /** @type {Set<OracleRecord>} */
  const oracleRecords = new Set();

  /** @type {LegacyMap<Instance, Set<OracleRecord>>} */
  // Legacy because we're storing a raw JS Set
  const instanceToRecords = makeLegacyMap('oracleInstance');

  let publishedTimestamp = await E(timer).getCurrentTimestamp();

  // Wake every POLL_INTERVAL and run the queriers.
  const repeaterP = E(timer).makeRepeater(0n, POLL_INTERVAL);
  /** @type {TimerWaker} */
  const waker = Far('waker', {
    async wake(timestamp) {
      // Run all the queriers.
      const querierPs = [];
      oracleRecords.forEach(({ querier }) => {
        if (querier) {
          querierPs.push(querier(timestamp));
        }
      });
      await Promise.all(querierPs);
    },
  });
  E(repeaterP).schedule(waker);

  /**
   * @param {Object} param0
   * @param {bigint} [param0.overrideValueOut]
   * @param {Timestamp} [param0.timestamp]
   */
  const makeCreateQuote = ({ overrideValueOut, timestamp } = {}) =>
    /**
     * @param {PriceQuery} priceQuery
     * @returns {ERef<PriceQuote>=}
     */
    function createQuote(priceQuery) {
      // Sniff the current baseValueOut.
      const valueOutForUnitIn =
        overrideValueOut === undefined
          ? lastValueOutForUnitIn // Use the latest value.
          : overrideValueOut; // Override the value.
      if (valueOutForUnitIn === undefined) {
        // We don't have a quote, so abort.
        return undefined;
      }

      /**
       * @param {Amount} amountIn the given amountIn
       * @returns {Amount} the amountOut that will be received
       */
      const calcAmountOut = amountIn => {
        const valueIn = AmountMath.getValue(brandIn, amountIn);
        return AmountMath.make(
          brandOut,
          floorDivide(multiply(valueIn, valueOutForUnitIn), unitIn),
        );
      };

      /**
       * @param {Amount} amountOut the wanted amountOut
       * @returns {Amount} the amountIn needed to give
       */
      const calcAmountIn = amountOut => {
        const valueOut = AmountMath.getValue(brandOut, amountOut);
        return AmountMath.make(
          brandIn,
          ceilDivide(multiply(valueOut, unitIn), valueOutForUnitIn),
        );
      };

      // Calculate the quote.
      const quote = priceQuery(calcAmountOut, calcAmountIn);
      if (!quote) {
        return undefined;
      }

      const {
        amountIn,
        amountOut,
        timestamp: theirTimestamp = timestamp,
      } = quote;
      AmountMath.coerce(brandIn, amountIn);
      AmountMath.coerce(brandOut, amountOut);
      if (theirTimestamp !== undefined) {
        return authenticateQuote([
          { amountIn, amountOut, timer, timestamp: theirTimestamp },
        ]);
      }
      return E(timer)
        .getCurrentTimestamp()
        .then(now =>
          authenticateQuote([{ amountIn, amountOut, timer, timestamp: now }]),
        );
    };

  /**
   * @param {Array<bigint>} samples
   * @param {Timestamp} timestamp
   */
  const updateQuote = async (samples, timestamp) => {
    const median = calculateMedian(
      samples.filter(sample => isNat(sample) && sample > 0n),
      { add, divide: floorDivide, isGTE },
    );

    // console.error('found median', median, 'of', samples);
    if (median === undefined) {
      return;
    }

    const amountOut = AmountMath.make(brandOut, median);

    /** @type {PriceDescription} */
    const quote = {
      amountIn: unitAmountIn,
      amountOut,
      timer,
      timestamp,
    };

    // Authenticate the quote by minting it with our quote issuer, then publish.
    const authenticatedQuote = await authenticateQuote([quote]);

    // Fire any triggers now; we don't care if the timestamp is fully ordered,
    // only if the limit has ever been met.
    await priceAuthorityAdmin.fireTriggers(
      makeCreateQuote({ overrideValueOut: median, timestamp }),
    );

    if (timestamp < publishedTimestamp) {
      // A more recent timestamp has been published already, so we are too late.
      return;
    }

    // Publish a new authenticated quote.
    publishedTimestamp = timestamp;
    lastValueOutForUnitIn = median;
    updater.updateState(authenticatedQuote);
  };

  /** @type {PriceAggregatorCreatorFacet} */
  const creatorFacet = Far('PriceAggregatorCreatorFacet', {
    async initializeQuoteMint(quoteMint) {
      const quoteIssuerRecord = await zcf.saveIssuer(
        E(quoteMint).getIssuer(),
        'Quote',
      );
      quoteKit = {
        ...quoteIssuerRecord,
        mint: quoteMint,
      };

      const paKit = makeOnewayPriceAuthorityKit({
        createQuote: makeCreateQuote(),
        notifier,
        quoteIssuer: quoteKit.issuer,
        timer,
        actualBrandIn: brandIn,
        actualBrandOut: brandOut,
      });
      ({ priceAuthority, adminFacet: priceAuthorityAdmin } = paKit);
    },
    async initOracle(oracleInstance, query = undefined) {
      assert(quoteKit, X`Must initializeQuoteMint before adding an oracle`);

      /** @type {OracleRecord} */
      const record = { querier: undefined, lastSample: 0n };

      /** @type {Set<OracleRecord>} */
      let records;
      if (instanceToRecords.has(oracleInstance)) {
        records = instanceToRecords.get(oracleInstance);
      } else {
        records = new Set();
        instanceToRecords.init(oracleInstance, records);
      }
      records.add(record);
      oracleRecords.add(record);

      const pushResult = result => {
        // Sample of NaN, 0, or negative numbers get culled in the median
        // calculation.
        const sample = Nat(parseInt(result, 10));
        record.lastSample = sample;
      };

      // Obtain the oracle's publicFacet.
      const oracle = await E(zoe).getPublicFacet(oracleInstance);
      assert(records.has(record), X`Oracle record is already deleted`);

      /** @type {OracleAdmin} */
      const oracleAdmin = {
        async delete() {
          assert(records.has(record), X`Oracle record is already deleted`);

          // The actual deletion is synchronous.
          oracleRecords.delete(record);
          records.delete(record);

          if (
            records.size === 0 &&
            instanceToRecords.has(oracleInstance) &&
            instanceToRecords.get(oracleInstance) === records
          ) {
            // We should remove the entry entirely, as it is empty.
            instanceToRecords.delete(oracleInstance);
          }

          // Delete complete, so try asynchronously updating the quote.
          const deletedNow = await E(timer).getCurrentTimestamp();
          await updateQuote(
            [...oracleRecords].map(({ lastSample }) => lastSample),
            deletedNow,
          );
        },
        async pushResult(result) {
          // Sample of NaN, 0, or negative numbers get culled in
          // the median calculation.
          pushResult(result);
        },
      };

      if (query === undefined) {
        // They don't want to be polled.
        return harden(oracleAdmin);
      }

      let lastWakeTimestamp = 0n;

      /**
       * @param {Timestamp} timestamp
       */
      record.querier = async timestamp => {
        // Submit the query.
        const result = await E(oracle).query(query);
        // Now that we've received the result, check if we're out of date.
        if (timestamp < lastWakeTimestamp || !records.has(record)) {
          return;
        }
        lastWakeTimestamp = timestamp;

        pushResult(result);
        await updateQuote(
          [...oracleRecords].map(({ lastSample }) => lastSample),
          timestamp,
        );
      };
      const now = await E(timer).getCurrentTimestamp();
      await record.querier(now);

      // Return the oracle admin object.
      return harden(oracleAdmin);
    },
  });

  const publicFacet = Far('publicFacet', {
    getPriceAuthority() {
      return priceAuthority;
    },
  });

  return harden({ creatorFacet, publicFacet });
};

export { start };<|MERGE_RESOLUTION|>--- conflicted
+++ resolved
@@ -21,15 +21,11 @@
  * This contract aggregates price values from a set of oracles and provides a
  * PriceAuthority for their median.
  *
-<<<<<<< HEAD
- * @param {ContractFacet<Record<string, any>>} zcf
-=======
  * @param {ZCF<{
  * timer: TimerService,
  * POLL_INTERVAL: bigint,
  * unitAmountIn: Amount,
  * }>} zcf
->>>>>>> 3d75325e
  */
 const start = async zcf => {
   const {
