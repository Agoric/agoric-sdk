// @ts-check

import { makeIssuerKit, AssetKind, AmountMath } from '@agoric/ertp';
import { E } from '@endo/eventual-send';
import { Far } from '@endo/marshal';

import '../../exported.js';
import { assert } from '@agoric/assert';

/**
 * This contract mints non-fungible tokens and creates a selling contract
 * instance to sell the tokens in exchange for some sort of money.
 *
 * startInstance() returns a creatorFacet which is a
 * ticketMaker with a `.sellTokens()` method. `.sellTokens()` takes a
 * specification of what is being sold, such as:
 * {
 *   customValueProperties: { ...arbitrary },
 *   count: 3n,
 *   moneyIssuer: moolaIssuer,
 *   sellItemsInstallationHandle,
 *   pricePerItem: AmountMath.make(moolaBrand, 20n),
 * }
 * The payouts are returned as an offerResult in the `outcome`, and an API that
 * allows selling the tickets that were produced. You can reuse the ticket maker
 * to mint more tickets (e.g. for a separate show.)
 *
<<<<<<< HEAD
 * @param {ContractFacet<Record<string, any>>} zcf
=======
 * @param {ZCF<{
 * tokenName: string,
 * }>} zcf
>>>>>>> 3d75325e
 */
const start = zcf => {
  const { tokenName = 'token' } = zcf.getTerms();
  // Create the internal token mint
  const { issuer, mint, brand } = makeIssuerKit(tokenName, AssetKind.SET);

  const zoeService = zcf.getZoeService();

  /**
   * @param {object} obj
   * @param {Installation<import('./sellItems.js').start>} obj.sellItemsInstallation
   * @param {*} obj.customValueProperties
   * @param {number} obj.count
   * @param {*} obj.moneyIssuer
   * @param {*} obj.pricePerItem
   */
  const sellTokens = ({
    customValueProperties,
    count,
    moneyIssuer,
    sellItemsInstallation,
    pricePerItem,
  }) => {
    const tokenAmount = AmountMath.make(
      brand,
      harden(
        Array(count)
          .fill(undefined)
          .map((_, i) => {
            const tokenNumber = i + 1;
            return {
              ...customValueProperties,
              number: tokenNumber,
            };
          }),
      ),
    );
    const tokenPayment = mint.mintPayment(harden(tokenAmount));
    // Note that the proposal `want` is empty
    // This is due to a current limitation in proposal
    // expressiveness:
    // https://github.com/Agoric/agoric-sdk/issues/855
    // It's impossible to know in advance how many tokens will be
    // sold, so it's not possible to say `want: moola(3*22)`
    // In a future version of Zoe, it will be possible to express:
    // "I want n times moolas where n is the number of sold tokens"
    const proposal = harden({
      give: { Items: tokenAmount },
    });
    const paymentKeywordRecord = harden({ Items: tokenPayment });

    const issuerKeywordRecord = harden({
      Items: issuer,
      Money: moneyIssuer,
    });

    const sellItemsTerms = harden({
      pricePerItem,
    });
    // FIXME EProxy types, startInstance is any
    const instanceRecordP = E(zoeService).startInstance(
      sellItemsInstallation,
      issuerKeywordRecord,
      sellItemsTerms,
    );
    return instanceRecordP.then(
      ({ creatorInvitation, creatorFacet, instance, publicFacet }) => {
        assert(creatorInvitation);
        return E(zoeService)
          .offer(creatorInvitation, proposal, paymentKeywordRecord)
          .then(sellItemsCreatorSeat => {
            return harden({
              sellItemsCreatorSeat,
              sellItemsCreatorFacet: creatorFacet,
              sellItemsInstance: instance,
              sellItemsPublicFacet: publicFacet,
            });
          });
      },
    );
  };

  /** @type {MintAndSellNFTCreatorFacet} */
  const creatorFacet = Far('creatorFacet', {
    sellTokens,
    getIssuer: () => issuer,
  });

  return harden({ creatorFacet });
};

harden(start);
export { start };<|MERGE_RESOLUTION|>--- conflicted
+++ resolved
@@ -25,13 +25,9 @@
  * allows selling the tickets that were produced. You can reuse the ticket maker
  * to mint more tickets (e.g. for a separate show.)
  *
-<<<<<<< HEAD
- * @param {ContractFacet<Record<string, any>>} zcf
-=======
  * @param {ZCF<{
  * tokenName: string,
  * }>} zcf
->>>>>>> 3d75325e
  */
 const start = zcf => {
   const { tokenName = 'token' } = zcf.getTerms();
