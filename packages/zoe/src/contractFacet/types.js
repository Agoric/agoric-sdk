/// <reference types="ses"/>

// XXX can be tighter than 'any'
/**
 * @typedef {any} Completion
 * Any passable non-thenable. Often an explanatory string.
 */

/**
 * @callback ZCFMakeEmptySeatKit
 * @param {ExitRule=} exit
 * @returns {ZcfSeatKit}
 */

/**
 * @template {object} [CT=Record<string, unknown>] Contract's custom terms
<<<<<<< HEAD
 * @typedef {Object} ContractFacet
=======
 * @typedef {Object} ZCF Zoe Contract Facet
>>>>>>> 3d75325e
 *
 * The Zoe interface specific to a contract instance. The Zoe Contract
 * Facet is an API object used by running contract instances to access
 * the Zoe state for that instance. The Zoe Contract Facet is accessed
 * synchronously from within the contract, and usually is referred to
 * in code as zcf.
 *
 * @property {Reallocate} reallocate - reallocate amounts among seats
 * @property {(keyword: Keyword) => void} assertUniqueKeyword - check
 * whether a keyword is valid and unique and could be added in
 * `saveIssuer`
 * @property {SaveIssuer} saveIssuer - save an issuer to ZCF and Zoe
 * and get the AmountMath and brand synchronously accessible after
 * saving
 * @property {MakeInvitation} makeInvitation
 * @property {(completion: Completion) => void} shutdown
 * @property {ShutdownWithFailure} shutdownWithFailure
 * @property {Assert} assert
 * @property {() => ERef<ZoeService>} getZoeService
 * @property {() => Issuer} getInvitationIssuer
 * @property {() => StandardTerms & CT} getTerms
 * @property {(issuer: Issuer) => Brand} getBrandForIssuer
 * @property {(brand: Brand) => Issuer} getIssuerForBrand
 * @property {GetAssetKindByBrand} getAssetKind
 * @property {MakeZCFMint} makeZCFMint
 * @property {ZCFRegisterFeeMint} registerFeeMint
 * @property {ZCFMakeEmptySeatKit} makeEmptySeatKit
 * @property {SetTestJig} setTestJig
 * @property {() => void} stopAcceptingOffers
 * @property {() => Instance} getInstance
 */

/**
 * @typedef {(seat1: ZCFSeat, seat2: ZCFSeat, ...seatRest:
 * Array<ZCFSeat>) => void} Reallocate
 *
 * The contract can reallocate over seats, which commits the staged
 * allocation for each seat. On commit, the staged allocation becomes
 * the current allocation and the staged allocation is deleted.
 *
 * The reallocation will only succeed if the reallocation 1) conserves
 * rights (the amounts specified have the same total value as the
 * current total amount), and 2) is 'offer-safe' for all parties
 * involved. All seats that have staged allocations must be included
 * as arguments to `reallocate`, or an error is thrown. Additionally,
 * an error is thrown if any seats included in `reallocate` do not
 * have a staged allocation.
 *
 * The reallocation is partial, meaning that it applies only to the
 * seats passed in as arguments. By induction, if rights conservation
 * and offer safety hold before, they will hold after a safe
 * reallocation, even though we only re-validate for the seats whose
 * allocations will change. Since rights are conserved for the change,
 * overall rights will be unchanged, and a reallocation can only
 * effect offer safety for seats whose allocations change.
 */

/**
 * @callback SaveIssuer
 *
 * Informs Zoe about an issuer and returns a promise for acknowledging
 * when the issuer is added and ready.
 *
 * @param {ERef<Issuer>} issuerP Promise for issuer
 * @param {Keyword} keyword Keyword for added issuer
 * @returns {Promise<IssuerRecord>} Issuer is added and ready
 */

/**
 * @template {object} [OR=any] OR is OfferResult
 * @callback MakeInvitation
 *
 * Make a credible Zoe invitation for a particular smart contract
 * indicated by the `instance` in the details of the invitation. Zoe
 * also puts the `installation` and a unique `handle` in the details
 * of the invitation. The contract must provide a `description` for
 * the invitation and should include whatever information is necessary
 * for a potential buyer of the invitation to know what they are
 * getting in the `customProperties`. `customProperties` will be
 * placed in the details of the invitation.
 *
 * @param {OfferHandler<OR>} offerHandler - a contract specific function
 * that handles the offer, such as saving it or performing a trade
 * @param {string} description
 * @param {Object=} customProperties
 * @returns {Promise<Invitation<OR>>}
 */

/**
 * @callback ZCFRegisterFeeMint
 * @param {Keyword} keyword
 * @param {FeeMintAccess} allegedFeeMintAccess - an object that
 * purports to be the object that grants access to the fee mint
 * @returns {Promise<ZCFMint>
 */

/**
 * Provide a jig object for testing purposes only.
 *
 * The contract code provides a callback whose return result will
 * be made available to the test that started this contract. The
 * supplied callback will only be called in a testing context,
 * never in production; i.e., it is only called if `testJigSetter`
 * was supplied.
 *
 * If no, \testFn\ is supplied, then an empty jig will be used.
 * An additional `zcf` property set to the current ContractFacet
 * will be appended to the returned jig object (overriding any
 * provided by the `testFn`).
 *
 * @callback SetTestJig
 * @param {() => any} testFn
 * @returns {void}
 */

/**
 * @callback ZCFMintMintGains
 * @param {AmountKeywordRecord} gains
 * @param {ZCFSeat=} zcfSeat
 * @returns {ZCFSeat}
 */

/**
 * @template {AssetKind} [K=AssetKind]
 * @typedef {Object} ZCFMint
 * @property {() => IssuerRecord<K>} getIssuerRecord
 * @property {ZCFMintMintGains} mintGains
 * All the amounts in gains must be of this ZCFMint's brand.
 * The gains' keywords are in the namespace of that seat.
 * Add the gains to that seat's allocation.
 * The resulting state must be offer safe. (Currently, increasing assets can
 * never violate offer safety anyway.)
 *
 * Mint that amount of assets into the pooled purse.
 * If a seat is provided, it is returned. Otherwise a new seat is
 * returned.
 * TODO unimplemented
 * This creation-on-demand is not yet implemented.
 *
 * @property {(losses: AmountKeywordRecord,
 *             zcfSeat: ZCFSeat,
 *            ) => void} burnLosses
 * All the amounts in losses must be of this ZCFMint's brand.
 * The losses' keywords are in the namespace of that seat.
 * Subtract losses from that seat's allocation.
 * The resulting state must be offer safe.
 *
 * Burn that amount of assets from the pooled purse.
 */

/**
 * @callback ZCFSeatFail
 *
 * fail called with the reason for this failure, where reason is
 * normally an instanceof Error.
 * @param {Error} reason
 * @returns {Error}
 */

/**
 * @callback ZCFGetAmountAllocated
 * The brand is used for filling in an empty amount if the `keyword`
 * is not present in the allocation
 * @param {Keyword} keyword
 * @param {Brand=} brand
 * @returns {Amount}
 */

/**
 * @typedef {Object} ZCFSeat
 * @property {() => void} exit
 * @property {ZCFSeatFail} fail
 * @property {() => Notifier<Allocation>} getNotifier
 * @property {() => boolean} hasExited
 * @property {() => ProposalRecord} getProposal
 * @property {ZCFGetAmountAllocated} getAmountAllocated
 * @property {() => Allocation} getCurrentAllocation
 * @property {() => Allocation} getStagedAllocation
 * @property {() => boolean} hasStagedAllocation
 * @property {(newAllocation: Allocation) => boolean} isOfferSafe
 * @property {(amountKeywordRecord: AmountKeywordRecord) => AmountKeywordRecord} incrementBy
 * @property {(amountKeywordRecord: AmountKeywordRecord) => AmountKeywordRecord} decrementBy
 * @property {() => void} clear
 */

/**
 * @typedef {{ zcfSeat: ZCFSeat, userSeat: ERef<UserSeat>}} ZcfSeatKit
 */

/**
 * @template {Object} [OR=any]
 * @callback OfferHandler
 * @param {ZCFSeat} seat
 * @param {Object=} offerArgs
 * @returns {OR}
 */

/**
<<<<<<< HEAD
 * @template {object} [PF=undefined] Public facet
 * @template {object=} [CF=undefined] Creator facet
 * @template {object=} [CT=Record<string, unknown] Custom terms
 * @template {object=} [PA=undefined] Private args
 * @callback ContractStartFn
 * @param {ContractFacet<CT>} zcf
=======
 * @template {object} [PF] Public facet
 * @template {object} [CF] Creator facet
 * @template {object} [CT] Custom terms
 * @template {object} [PA] Private args
 * @callback ContractStartFn
 * @param {ZCF<CT>} zcf
>>>>>>> 3d75325e
 * @param {PA} privateArgs
 * @returns {ContractStartFnResult<PF, CF>}
 */

/**
 * @template PF Public facet
 * @template CF Creator facet
 * @typedef {Object} ContractStartFnResult
 * @property {PF} [publicFacet]
 * @property {CF} [creatorFacet]
 * @property {Promise<Invitation>=} [creatorInvitation]
<<<<<<< HEAD
=======
 */

/**
 * @template S
 * @typedef {import('../zoeService/utils').ContractOf<S>} ContractOf
>>>>>>> 3d75325e
 */<|MERGE_RESOLUTION|>--- conflicted
+++ resolved
@@ -14,11 +14,7 @@
 
 /**
  * @template {object} [CT=Record<string, unknown>] Contract's custom terms
-<<<<<<< HEAD
- * @typedef {Object} ContractFacet
-=======
  * @typedef {Object} ZCF Zoe Contract Facet
->>>>>>> 3d75325e
  *
  * The Zoe interface specific to a contract instance. The Zoe Contract
  * Facet is an API object used by running contract instances to access
@@ -217,21 +213,15 @@
  */
 
 /**
-<<<<<<< HEAD
- * @template {object} [PF=undefined] Public facet
- * @template {object=} [CF=undefined] Creator facet
- * @template {object=} [CT=Record<string, unknown] Custom terms
- * @template {object=} [PA=undefined] Private args
- * @callback ContractStartFn
- * @param {ContractFacet<CT>} zcf
-=======
+ * API for a contract start function.
+ * FIXME before merge: assumes synchronous
+ *
  * @template {object} [PF] Public facet
  * @template {object} [CF] Creator facet
  * @template {object} [CT] Custom terms
  * @template {object} [PA] Private args
  * @callback ContractStartFn
  * @param {ZCF<CT>} zcf
->>>>>>> 3d75325e
  * @param {PA} privateArgs
  * @returns {ContractStartFnResult<PF, CF>}
  */
@@ -243,12 +233,9 @@
  * @property {PF} [publicFacet]
  * @property {CF} [creatorFacet]
  * @property {Promise<Invitation>=} [creatorInvitation]
-<<<<<<< HEAD
-=======
  */
 
 /**
  * @template S
  * @typedef {import('../zoeService/utils').ContractOf<S>} ContractOf
->>>>>>> 3d75325e
  */