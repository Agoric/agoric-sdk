{
  "name": "@agoric/zoe",
  "version": "0.1.2",
  "description": "Zoe: the Smart Contract Framework for Offer Enforcement",
  "main": "index.js",
  "engines": {
    "node": ">=11.0"
  },
  "scripts": {
    "build": "exit 0",
    "test": "tape -r esm 'test/**/test*.js' | tap-spec",
    "lint-fix": "eslint --fix '**/*.{js,jsx}'",
    "lint-check": "eslint '**/*.{js,jsx}'",
    "lint-fix-jessie": "eslint -c '.eslintrc-jessie.js' --fix '**/*.{js,jsx}'",
    "lint-check-jessie": "eslint -c '.eslintrc-jessie.js' '**/*.{js,jsx}'"
  },
  "repository": {
    "type": "git",
    "url": "git+https://github.com/Agoric/agoric-sdk.git"
  },
  "keywords": [
    "smart",
    "contract",
    "cryptocurrency",
    "exchange",
    "tokens"
  ],
  "author": "Agoric",
  "license": "Apache-2.0",
  "bugs": {
    "url": "https://github.com/Agoric/agoric-sdk/issues"
  },
  "homepage": "https://github.com/Agoric/agoric-sdk#readme",
  "dependencies": {
    "@agoric/ertp": "^0.2.0",
    "@agoric/evaluate": "^2.2.0",
    "@agoric/eventual-send": "^0.5.0",
    "@agoric/harden": "^0.0.4",
    "@agoric/marshal": "^0.1.1",
    "@agoric/nat": "^2.0.1",
    "ses": "^0.6.4"
  },
  "devDependencies": {
    "@agoric/bundle-source": "^1.0.4",
    "@agoric/swingset-vat": "^0.3.0",
    "esm": "^3.2.25",
    "tap-spec": "^5.0.0",
    "tape": "^4.11.0",
    "tape-promise": "^4.0.0"
  },
  "files": [
    "index.js",
    "contracts/*.js",
    "areRightsConserved.js",
    "evalContractCode.js",
    "isOfferSafe.js",
    "inviteConfig.js",
    "state.js",
<<<<<<< HEAD
    "zoe.js"
=======
    "zoe.js",
    "NEWS.md"
>>>>>>> 796b9906
  ]
}<|MERGE_RESOLUTION|>--- conflicted
+++ resolved
@@ -56,11 +56,7 @@
     "isOfferSafe.js",
     "inviteConfig.js",
     "state.js",
-<<<<<<< HEAD
-    "zoe.js"
-=======
     "zoe.js",
     "NEWS.md"
->>>>>>> 796b9906
   ]
 }