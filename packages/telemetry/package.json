{
  "name": "@agoric/telemetry",
  "version": "0.6.3-u18.1",
  "description": "Agoric's telemetry implementation",
  "type": "module",
  "repository": "https://github.com/Agoric/agoric-sdk",
  "main": "./src/index.js",
  "scripts": {
    "build": "exit 0",
    "test": "ava",
    "test:c8": "c8 --all $C8_OPTIONS ava",
    "test:xs": "exit 0",
    "lint-fix": "yarn lint:eslint --fix",
    "lint": "run-s --continue-on-error lint:*",
    "lint:types": "tsc",
    "lint:eslint": "eslint ."
  },
  "bin": {
    "frcat": "./src/frcat-entrypoint.js"
  },
  "keywords": [],
  "author": "Agoric",
  "license": "Apache-2.0",
  "dependencies": {
<<<<<<< HEAD
    "@endo/errors": "^1.2.8",
    "@agoric/internal": "^0.3.2",
    "@agoric/store": "^0.9.2",
    "@endo/init": "^1.1.7",
    "@endo/marshal": "^1.6.2",
    "@endo/stream": "^1.2.8",
=======
    "@agoric/internal": "^0.4.0-u18.0",
    "@agoric/store": "^0.9.3-u18.0",
    "@endo/errors": "^1.2.7",
    "@endo/init": "^1.1.6",
    "@endo/marshal": "^1.6.1",
    "@endo/stream": "^1.2.7",
>>>>>>> 89128d3e
    "@opentelemetry/api": "~1.3.0",
    "@opentelemetry/api-logs": "0.53.0",
    "@opentelemetry/exporter-logs-otlp-http": "0.53.0",
    "@opentelemetry/exporter-prometheus": "~0.35.0",
    "@opentelemetry/exporter-trace-otlp-http": "~0.35.0",
    "@opentelemetry/resources": "~1.9.0",
    "@opentelemetry/sdk-logs": "0.53.0",
    "@opentelemetry/sdk-metrics": "~1.9.0",
    "@opentelemetry/sdk-trace-base": "~1.9.0",
    "@opentelemetry/semantic-conventions": "~1.27.0",
    "anylogger": "^0.21.0",
    "better-sqlite3": "^9.1.1",
    "tmp": "^0.2.1"
  },
  "devDependencies": {
    "@endo/lockdown": "^1.0.13",
    "@endo/ses-ava": "^1.2.8",
    "ava": "^5.3.0",
    "c8": "^10.1.2",
    "tmp": "^0.2.1"
  },
  "publishConfig": {
    "access": "public"
  },
  "engines": {
    "node": "^18.12 || ^20.9"
  },
  "ava": {
    "files": [
      "test/**/*.test.*"
    ],
    "require": [
      "@endo/init/debug.js"
    ],
    "timeout": "20m",
    "workerThreads": false
  },
  "typeCoverage": {
    "atLeast": 88.88
  }
}<|MERGE_RESOLUTION|>--- conflicted
+++ resolved
@@ -22,21 +22,12 @@
   "author": "Agoric",
   "license": "Apache-2.0",
   "dependencies": {
-<<<<<<< HEAD
     "@endo/errors": "^1.2.8",
-    "@agoric/internal": "^0.3.2",
-    "@agoric/store": "^0.9.2",
+    "@agoric/internal": "^0.4.0-u18.0",
+    "@agoric/store": "^0.9.3-u18.0",
     "@endo/init": "^1.1.7",
     "@endo/marshal": "^1.6.2",
     "@endo/stream": "^1.2.8",
-=======
-    "@agoric/internal": "^0.4.0-u18.0",
-    "@agoric/store": "^0.9.3-u18.0",
-    "@endo/errors": "^1.2.7",
-    "@endo/init": "^1.1.6",
-    "@endo/marshal": "^1.6.1",
-    "@endo/stream": "^1.2.7",
->>>>>>> 89128d3e
     "@opentelemetry/api": "~1.3.0",
     "@opentelemetry/api-logs": "0.53.0",
     "@opentelemetry/exporter-logs-otlp-http": "0.53.0",
