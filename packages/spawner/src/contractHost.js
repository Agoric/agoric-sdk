// Copyright (C) 2019 Agoric, under Apache License 2.0

/* global harden */

import { importBundle } from '@agoric/import-bundle';
import makeStore from '@agoric/weak-store';
import { assert, details } from '@agoric/assert';
import { allComparable } from '@agoric/same-structure';
<<<<<<< HEAD
import { makeIssuerKit } from '@agoric/ertp';
import { makePromiseKit } from '@agoric/promise-kit';
import { E, HandledPromise } from '@agoric/eventual-send';
=======
import makeIssuerKit from '@agoric/ertp';
>>>>>>> 6f970752

export { makeCollect } from './makeCollect';

/**
 * Make a reusable host that can reliably install and execute contracts.
 *
 * @param E eventual-send method proxy
 * @param evaluate function to evaluate with endowments
 * @param additionalEndowments pure or pure-ish endowments to add to evaluator
 */
function makeContractHost(vatPowers, additionalEndowments = {}) {
  // To enforce metering, vatPowers must provide makeGetMeter and
  // transformMetering. These will come from arguments passed to the vat's
  // buildRoot function.

  // Maps from seat identity to seats
  const seats = makeStore('seatIdentity');
  // from seat identity to invite description.
  const seatDescriptions = makeStore('seatIdentity');
  // from installation to source code bundle
  const installationSourceBundles = makeStore('installation');

  const {
    mint: inviteMint,
    issuer: inviteIssuer,
    amountMath: inviteAmountMath,
  } = makeIssuerKit('contract host', 'set');

  function redeem(allegedInvitePayment) {
    return inviteIssuer.getAmountOf(allegedInvitePayment).then(inviteAmount => {
      assert(!inviteAmountMath.isEmpty(inviteAmount), details`No invites left`);
      const [{ seatIdentity }] = inviteAmountMath.getValue(inviteAmount);
      return Promise.resolve(
        inviteIssuer.burn(allegedInvitePayment, inviteAmount),
      ).then(_ => seats.get(seatIdentity));
    });
  }

  const defaultEndowments = {
    console,
  };

  // note: support for check functions was removed during warner's
  // new-SES-ification, there were no (enabled) tests to exercise them. The
  // comments that talk about special treatment of 'check' functions should
  // be treated with suspicion.

  // TODO: We'd like to have fail-stop semantics, which means we associate a
  // meter with a spawn and not with an installation, and failed spawns die
  // forever. Check functions, on the other hand, should be billed to the
  // installation, which may die forever.

  /** The contract host is designed to have a long-lived credible identity. */
  const contractHost = harden({
    getInvitationIssuer() {
      return inviteIssuer;
    },
    // contractBundle is a record containing source code for the functions
    // comprising a contract, as created by bundle-source. `spawn` evaluates
    // the `start` function (parameterized by `terms` and `inviteMaker`) to
    // start the contract, and returns whatever the contract returns. The
    // contract can also have any number of functions with names beginning
    // 'check', each of which can be used by clients to help validate that
    // they have terms that match the contract.

    // TODO: we have 2 or 3 dapps (in separate repos) which do { source,
    // moduleFormat } = bundleSource(..), then E(spawner).install(source,
    // moduleFormat). Those will get the default
    // moduleFormat="nestedEvaluate". We need to support those callers, even
    // though our new preferred API is just install(bundle). We also look for
    // getExport because that's easier to create in the unit tests.
    //
    // TODO: once we've ugpraded and released all the dapps, consider
    // removing this backwards-compatibility feature.

    install(contractBundle, oldModuleFormat = undefined) {
      console.log(`-- install ${oldModuleFormat}`);
      if (
        oldModuleFormat === 'nestedEvaluate' ||
        oldModuleFormat === 'getExport'
      ) {
        contractBundle = harden({
          source: contractBundle,
          moduleFormat: oldModuleFormat,
        });
      }

      const installation = {};

      // TODO: The `spawn` method should spin off a new vat for each new
      // contract instance.  In the current single-vat implementation we
      // evaluate the contract's start function during install rather than
      // spawn. Once we spin off a new vat per spawn, we'll need to evaluate it
      // per-spawn. Even though we do not save on evaluations, this currying
      // enables us to avoid (for now) re-sending the contract source code, and
      // it enables us to use the installation in descriptions rather than the
      // source code itself. The check... methods must be evaluated on install,
      // since they become properties of the installation.

      async function spawn(termsP) {
        // we create new meteringEndowments here, so each spawn gets a
        // separate meter

        const transforms = [];
        const meteringEndowments = {};
        if (
          vatPowers &&
          vatPowers.transformMetering &&
          vatPowers.makeGetMeter
        ) {
          const { makeGetMeter, transformMetering } = vatPowers;
          // This implements fail-stop, since a contract that exhausts the meter
          // will not run again.
          const { getMeter } = makeGetMeter({ refillIfExhausted: false });
          transforms.push(src => transformMetering(src, getMeter));
          meteringEndowments.getMeter = getMeter;
        }

        const fullEndowments = Object.create(null, {
          ...Object.getOwnPropertyDescriptors(defaultEndowments),
          ...Object.getOwnPropertyDescriptors(additionalEndowments),
          ...Object.getOwnPropertyDescriptors(meteringEndowments),
        });

        const ns = await importBundle(contractBundle, {
          endowments: fullEndowments,
          transforms,
        });
        const startFn = ns.default;

        return Promise.resolve(allComparable(termsP)).then(terms => {
          const inviteMaker = harden({
            // Used by the contract to make invites for credibly
            // participating in the contract. The returned invite
            // can be redeemed for this seat. The inviteMaker
            // contributes the description `{ installation, terms,
            // seatIdentity, seatDesc }`. If this contract host
            // redeems an invite, then the contractSrc and terms are
            // accurate. The seatDesc is according to that
            // contractSrc code.
            make(seatDesc, seat) {
              const seatIdentity = harden({});
              const seatDescription = harden([
                {
                  installation,
                  terms,
                  seatIdentity,
                  seatDesc,
                },
              ]);
              seats.init(seatIdentity, seat);
              seatDescriptions.init(seatIdentity, seatDescription);
              const inviteAmount = inviteAmountMath.make(seatDescription);
              // This should be the only use of the invite mint, to
              // make an invite payment whose value describes this
              // seat.
              return inviteMint.mintPayment(inviteAmount);
            },
            redeem,
          });
          return startFn(terms, inviteMaker);
        });
      }

      installation.spawn = spawn;
      harden(installation);
      installationSourceBundles.init(installation, contractBundle);
      return installation;
    },

    // Verify that this is a genuine installation and show its source code
    // bundle. Thus, all genuine installations are transparent if one has
    // their contractHost.
    getInstallationSourceBundle(installationP) {
      return Promise.resolve(installationP).then(installation =>
        installationSourceBundles.get(installation),
      );
    },

    // If this is an invite payment made by an inviteMaker of this contract
    // host, redeem it for the associated seat. Else error. Redeeming
    // consumes the invite payment and also transfers the use rights.
    redeem(allegedInvitePaymentP) {
      return Promise.resolve(allegedInvitePaymentP).then(
        allegedInvitePayment => {
          return redeem(allegedInvitePayment);
        },
      );
    },
  });
  return contractHost;
}
harden(makeContractHost);

export { makeContractHost };<|MERGE_RESOLUTION|>--- conflicted
+++ resolved
@@ -6,13 +6,7 @@
 import makeStore from '@agoric/weak-store';
 import { assert, details } from '@agoric/assert';
 import { allComparable } from '@agoric/same-structure';
-<<<<<<< HEAD
 import { makeIssuerKit } from '@agoric/ertp';
-import { makePromiseKit } from '@agoric/promise-kit';
-import { E, HandledPromise } from '@agoric/eventual-send';
-=======
-import makeIssuerKit from '@agoric/ertp';
->>>>>>> 6f970752
 
 export { makeCollect } from './makeCollect';
 
