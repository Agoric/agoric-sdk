--- conflicted
+++ resolved
@@ -37,17 +37,10 @@
     "@endo/marshal": "^1.6.2"
   },
   "devDependencies": {
-<<<<<<< HEAD
-    "@agoric/internal": "^0.3.2",
-    "@agoric/swingset-vat": "^0.32.2",
+    "@agoric/internal": "^0.4.0-u18.0",
+    "@agoric/swingset-vat": "^0.33.0-u18.0",
     "@endo/bundle-source": "^3.5.0",
     "@endo/init": "^1.1.7",
-=======
-    "@agoric/internal": "^0.4.0-u18.0",
-    "@agoric/swingset-vat": "^0.33.0-u18.0",
-    "@endo/bundle-source": "^3.4.2",
-    "@endo/init": "^1.1.6",
->>>>>>> aaebae48
     "ava": "^5.3.0",
     "c8": "^10.1.2"
   },
