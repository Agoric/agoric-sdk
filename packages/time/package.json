{
  "name": "@agoric/time",
  "version": "0.3.3-u18.0",
  "description": "Timestamps, time math, timer service API definition",
  "type": "module",
  "main": "index.js",
  "types": "index.js",
  "engines": {
    "node": "^18.12 || ^20.9"
  },
  "scripts": {
    "build": "exit 0",
    "test": "ava",
    "test:xs": "exit 0",
    "lint": "run-s --continue-on-error lint:*",
    "lint:types": "tsc",
    "lint:eslint": "eslint .",
    "lint-fix": "yarn lint:eslint --fix"
  },
  "repository": {
    "type": "git",
    "url": "git+https://github.com/Agoric/agoric-sdk.git"
  },
  "keywords": [
    "timestamp"
  ],
  "author": "Agoric",
  "license": "Apache-2.0",
  "bugs": {
    "url": "https://github.com/Agoric/agoric-sdk/issues"
  },
  "homepage": "https://github.com/Agoric/agoric-sdk#readme",
  "dependencies": {
<<<<<<< HEAD
    "@agoric/store": "^0.9.2",
    "@endo/errors": "^1.2.8",
    "@endo/nat": "^5.0.13",
    "@endo/patterns": "^1.4.7"
=======
    "@agoric/store": "^0.9.3-u18.0",
    "@endo/errors": "^1.2.7",
    "@endo/nat": "^5.0.12",
    "@endo/patterns": "^1.4.6"
>>>>>>> 89128d3e
  },
  "devDependencies": {
    "@endo/far": "^1.1.9",
    "@endo/init": "^1.1.7",
    "ava": "^5.3.0"
  },
  "ava": {
    "require": [
      "@endo/init/debug.js"
    ],
    "files": [
      "test/**/*.test.*"
    ]
  },
  "files": [
    "*.js",
    "NEWS.md",
    "src"
  ],
  "publishConfig": {
    "access": "public"
  },
  "typeCoverage": {
    "atLeast": 88.75
  }
}<|MERGE_RESOLUTION|>--- conflicted
+++ resolved
@@ -31,17 +31,10 @@
   },
   "homepage": "https://github.com/Agoric/agoric-sdk#readme",
   "dependencies": {
-<<<<<<< HEAD
-    "@agoric/store": "^0.9.2",
+    "@agoric/store": "^0.9.3-u18.0",
     "@endo/errors": "^1.2.8",
     "@endo/nat": "^5.0.13",
     "@endo/patterns": "^1.4.7"
-=======
-    "@agoric/store": "^0.9.3-u18.0",
-    "@endo/errors": "^1.2.7",
-    "@endo/nat": "^5.0.12",
-    "@endo/patterns": "^1.4.6"
->>>>>>> 89128d3e
   },
   "devDependencies": {
     "@endo/far": "^1.1.9",
