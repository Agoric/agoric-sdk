--- conflicted
+++ resolved
@@ -18,11 +18,12 @@
   "author": "Agoric",
   "license": "Apache-2.0",
   "dependencies": {
-<<<<<<< HEAD
     "@endo/errors": "^1.2.8",
-    "@agoric/base-zone": "^0.1.0",
-    "@agoric/store": "^0.9.2",
-    "@agoric/swingset-liveslots": "^0.10.2",
+    "@endo/nat": "^5.0.13",
+    "@endo/patterns": "^1.4.7"
+    "@agoric/base-zone": "^0.1.1-u18.0",
+    "@agoric/store": "^0.9.3-u18.0",
+    "@agoric/swingset-liveslots": "^0.10.3-u18.0",
     "@endo/exo": "^1.5.7",
     "@endo/patterns": "^1.4.7"
   },
@@ -30,19 +31,6 @@
     "@endo/init": "^1.1.7",
     "@endo/far": "^1.1.9",
     "@endo/ses-ava": "^1.2.8",
-=======
-    "@agoric/base-zone": "^0.1.1-u18.0",
-    "@agoric/store": "^0.9.3-u18.0",
-    "@agoric/swingset-liveslots": "^0.10.3-u18.0",
-    "@endo/errors": "^1.2.7",
-    "@endo/exo": "^1.5.6",
-    "@endo/patterns": "^1.4.6"
-  },
-  "devDependencies": {
-    "@endo/far": "^1.1.8",
-    "@endo/init": "^1.1.6",
-    "@endo/ses-ava": "^1.2.7",
->>>>>>> 89128d3e
     "ava": "^5.3.0",
     "tsd": "^0.31.1"
   },
