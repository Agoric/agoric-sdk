--- conflicted
+++ resolved
@@ -8,17 +8,11 @@
 
 /**
  * @import {PromiseKit} from '@endo/promise-kit'
-<<<<<<< HEAD
- * @import {PassableCap} from '@endo/pass-style'
- * @import {VowKit} from '@agoric/vow'
-=======
- * @import {Zone} from '@agoric/base-zone';
- * @import {Vow, VowTools} from '@agoric/vow'
- * @import {AsyncFlow} from '../src/async-flow.js'
+ * @import {Passable, PassableCap} from '@endo/pass-style'
+ * @import {Vow, VowTools, VowKit} from '@agoric/vow'
  * @import {LogStore} from '../src/log-store.js';
  * @import {Bijection} from '../src/bijection.js';
  * @import {Host, HostVow, LogEntry, Outcome} from '../src/types.js';
->>>>>>> 01a1123a
  */
 
 const { fromEntries, defineProperties, assign } = Object;
