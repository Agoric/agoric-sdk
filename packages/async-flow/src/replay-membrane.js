--- conflicted
+++ resolved
@@ -10,14 +10,10 @@
 
 /**
  * @import {PromiseKit} from '@endo/promise-kit'
-<<<<<<< HEAD
  * @import {Passable, PassableCap} from '@endo/pass-style'
  * @import {Zone} from '@agoric/base-zone';
  * @import {Vow, VowTools, VowKit} from '@agoric/vow'
  * @import {AsyncFlow} from '../src/async-flow.js'
-=======
- * @import {Vow, VowTools} from '@agoric/vow'
->>>>>>> 4390d8c2
  * @import {LogStore} from '../src/log-store.js';
  * @import {Bijection} from '../src/bijection.js';
  * @import {Host, HostVow, LogEntry, Outcome} from '../src/types.js';
@@ -39,13 +35,8 @@
   vowTools,
   watchWake,
   panic,
-<<<<<<< HEAD
-) => {
-  const { when, makeVowKit } = vowTools;
-=======
 }) => {
-  const { when, watch } = vowTools;
->>>>>>> 4390d8c2
+  const { when, watch, makeVowKit } = vowTools;
 
   const equate = makeEquate(bijection);
 
@@ -451,7 +442,6 @@
 
   /**
    * @param {Vow} hVow
-<<<<<<< HEAD
    * @param {Promise} [promiseKey]
    *   If provided, use this promise as the key in the guestPromiseMap
    *   rather than the returned promise. This only happens when the
@@ -462,13 +452,8 @@
    * @returns {Promise}
    */
   const makeGuestForHostVow = (hVow, promiseKey = undefined) => {
-=======
-   * @returns {unknown}
-   */
-  const makeGuestForHostVow = hVow => {
     hVow = tolerateHostPromiseToVow(hVow);
     isVow(hVow) || Fail`vow expected ${hVow}`;
->>>>>>> 4390d8c2
     const { promise, resolve, reject } = makeGuestPromiseKit();
     promiseKey ??= promise;
     guestPromiseMap.set(promiseKey, harden({ resolve, reject }));
