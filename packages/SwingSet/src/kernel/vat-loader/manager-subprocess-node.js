// import { spawn } from 'child_process'; // not from Compartment

import { assert, details as X } from '@agoric/assert';
import { makePromiseKit } from '@endo/promise-kit';
import { makeManagerKit } from './manager-helper.js';

// start a "Worker" (Node's tool for starting new threads) and load a bundle
// into it

// eslint-disable-next-line no-unused-vars
function parentLog(first, ...args) {
  // console.error(`--parent: ${first}`, ...args);
}

export function makeNodeSubprocessFactory(tools) {
  const { startSubprocessWorker, kernelKeeper, kernelSlog, testLog } = tools;

  function createFromBundle(vatID, bundle, managerOptions, vatSyscallHandler) {
    const {
<<<<<<< HEAD
      vatParameters,
=======
      consensusMode,
>>>>>>> 81953498
      virtualObjectCacheSize,
      enableDisavow,
      enableVatstore,
      compareSyscalls,
      useTranscript,
    } = managerOptions;
    assert(!managerOptions.enableSetup, 'not supported at all');
    assert(useTranscript, 'node-subprocess: useTranscript=false not supported');

    const mk = makeManagerKit(
      vatID,
      kernelSlog,
      kernelKeeper,
      vatSyscallHandler,
      false,
      compareSyscalls,
      useTranscript,
    );

    // start the worker and establish a connection
    const { fromChild, toChild, terminate, done } = startSubprocessWorker();

    function sendToWorker(msg) {
      assert(Array.isArray(msg));
      toChild.write(msg);
    }

    // TODO: make the worker responsible for checking themselves: we send
    // both the delivery and the expected syscalls, and the supervisor
    // compares what the bundle does with what it was told to expect.
    // Modulo flow control, we just stream transcript entries at the
    // worker and eventually get back an "ok" or an error. When we do
    // that, doSyscall won't even see replayed syscalls from the worker.

    const { promise: dispatchReadyP, resolve: dispatchIsReady } =
      makePromiseKit();
    let waiting;

    /**
     * @param { VatDeliveryObject } delivery
     * @returns { Promise<VatDeliveryResult> }
     */
    function deliverToWorker(delivery) {
      parentLog(`sending delivery`, delivery);
      assert(!waiting, X`already waiting for delivery`);
      const pr = makePromiseKit();
      waiting = pr.resolve;
      sendToWorker(['deliver', delivery]);
      return pr.promise;
    }
    mk.setDeliverToWorker(deliverToWorker);

    function handleUpstream([type, ...args]) {
      parentLog(`received`, type);
      if (type === 'setUplinkAck') {
        parentLog(`upload ready`);
      } else if (type === 'gotBundle') {
        parentLog(`bundle loaded`);
      } else if (type === 'dispatchReady') {
        parentLog(`dispatch() ready`);
        // wait10ms().then(dispatchIsReady); // stall to let logs get printed
        dispatchIsReady();
      } else if (type === 'syscall') {
        parentLog(`syscall`, args);
        const [vatSyscallObject] = args;
        mk.syscallFromWorker(vatSyscallObject);
      } else if (type === 'testLog') {
        testLog(...args);
      } else if (type === 'deliverDone') {
        parentLog(`deliverDone`);
        if (waiting) {
          const resolve = waiting;
          waiting = null;
          const [vatDeliveryResults] = args;
          resolve(vatDeliveryResults);
        }
      } else {
        parentLog(`unrecognized uplink message ${type}`);
      }
    }

    fromChild.on('data', handleUpstream);

    parentLog(`instructing worker to load bundle..`);
    sendToWorker([
      'setBundle',
      bundle,
      virtualObjectCacheSize,
      enableDisavow,
      enableVatstore,
      false, // consensusMode,
    ]);

    function shutdown() {
      terminate();
      return done.then(_ => undefined);
    }
    const manager = mk.getManager(shutdown);
    return dispatchReadyP.then(() => manager);
  }

  return harden({ createFromBundle });
}<|MERGE_RESOLUTION|>--- conflicted
+++ resolved
@@ -17,11 +17,7 @@
 
   function createFromBundle(vatID, bundle, managerOptions, vatSyscallHandler) {
     const {
-<<<<<<< HEAD
-      vatParameters,
-=======
       consensusMode,
->>>>>>> 81953498
       virtualObjectCacheSize,
       enableDisavow,
       enableVatstore,
