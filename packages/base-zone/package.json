--- conflicted
+++ resolved
@@ -27,23 +27,13 @@
   "author": "Agoric",
   "license": "Apache-2.0",
   "dependencies": {
-<<<<<<< HEAD
-    "@agoric/store": "^0.9.2",
+    "@agoric/store": "^0.9.3-u18.0",
     "@endo/common": "^1.2.8",
     "@endo/errors": "^1.2.8",
     "@endo/exo": "^1.5.7",
     "@endo/far": "^1.1.9",
     "@endo/pass-style": "^1.4.7",
     "@endo/patterns": "^1.4.7"
-=======
-    "@agoric/store": "^0.9.3-u18.0",
-    "@endo/common": "^1.2.7",
-    "@endo/errors": "^1.2.7",
-    "@endo/exo": "^1.5.6",
-    "@endo/far": "^1.1.8",
-    "@endo/pass-style": "^1.4.6",
-    "@endo/patterns": "^1.4.6"
->>>>>>> aaebae48
   },
   "devDependencies": {
     "@endo/init": "^1.1.7",
