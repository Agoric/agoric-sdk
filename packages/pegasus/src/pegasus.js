// @ts-check

import { assert, details as X } from '@agoric/assert';
import { makeLegacyWeakMap, makeLegacyMap } from '@agoric/store';
import { E } from '@endo/eventual-send';
import { assertProposalShape } from '@agoric/zoe/src/contractSupport/index.js';
import { Far } from '@endo/marshal';
import { makeSubscriptionKit } from '@agoric/notifier';

import '@agoric/vats/exported.js';
import '@agoric/swingset-vat/src/vats/network/types.js';
import '@agoric/zoe/exported.js';

import '../exported.js';
import { IBCSourceTraceDenomTransformer } from './ibc-trace.js';
import { ICS20TransferProtocol } from './ics20.js';
import { makeCourierMaker, getCourierPK } from './courier.js';

const DEFAULT_DENOM_TRANSFORMER = IBCSourceTraceDenomTransformer;
const DEFAULT_TRANSFER_PROTOCOL = ICS20TransferProtocol;

const TRANSFER_PROPOSAL_SHAPE = {
  give: {
    Transfer: null,
  },
};

/**
 * Make a Pegasus public API.
 *
 * @param {ZCF} zcf the Zoe Contract Facet
 * @param {ERef<BoardDepositFacet>} board where to find depositFacets by boardID
 * @param {ERef<NameHub>} namesByAddress where to find depositFacets by bech32
 */
const makePegasus = (zcf, board, namesByAddress) => {
  /**
   * @typedef {Object} LocalDenomState
   * @property {Address} localAddr
   * @property {Address} remoteAddr
   * @property {LegacyMap<Denom, PromiseRecord<Courier>>} receiveDenomToCourierPK
   * @property {IterationObserver<Denom>} receiveDenomPublication
   * @property {Subscription<Denom>} remoteDenomSubscription
   * @property {bigint} lastDenomNonce Distinguish Pegasus-created denom names
   * that are sent and received from a remote connection
   * @property {(reason: CloseReason) => void} abort
   */

  let lastLocalIssuerNonce = 0n;
  /**
   * Create a new issuer keyword (based on Local + nonce)
   *
   * @returns {string}
   */
  const createLocalIssuerKeyword = () => {
    lastLocalIssuerNonce += 1n;
    return `Local${lastLocalIssuerNonce}`;
  };

  /**
   * @type {LegacyWeakMap<Peg, LocalDenomState>}
   */
  // Legacy because Mappings mix functions and data
  const pegToDenomState = makeLegacyWeakMap('Peg');

  /**
   * Create a fresh Peg associated with a descriptor.
   *
   * @typedef {Object} PegasusDescriptor
   * @property {Brand} localBrand
   * @property {Denom} receiveDenom
   * @property {Denom} sendDenom
   * @property {string} allegedName
   *
   * @param {LocalDenomState} state
   * @param {PegasusDescriptor} desc
   * @returns {Peg}
   */
  const makePeg = (state, desc) => {
    /** @type {Peg} */
    const peg = Far(`${desc.allegedName} peg`, {
      getAllegedName() {
        return desc.allegedName;
      },
      getLocalBrand() {
        return desc.localBrand;
      },
      getReceiveDenom() {
        return desc.receiveDenom;
      },
      getSendDenom() {
        return desc.sendDenom;
      },
    });

    pegToDenomState.init(peg, state);
    return peg;
  };

  /**
   * @param {Object} param0
   * @param {ReturnType<typeof makeCourierMaker>} param0.makeCourier
   * @param {LocalDenomState} param0.localDenomState
   * @param {ERef<TransferProtocol>} param0.transferProtocol
   * @param {ERef<DenomTransformer>} param0.denomTransformer
   * @returns {PegasusConnectionActions}
   */
  const makePegasusConnectionActions = ({
    makeCourier,
    localDenomState,
    transferProtocol,
    denomTransformer,
  }) => {
    let checkAbort = () => {};

    /** @type {Set<Peg>} */
    const pegs = new Set();

    /** @type {PegasusConnectionActions} */
    const pegasusConnectionActions = Far('pegasusConnectionActions', {
      async rejectTransfersWaitingForPegRemote(remoteDenom) {
        checkAbort();
        const { receiveDenomToCourierPK } = localDenomState;

        const { receiveDenom } = await E(
          denomTransformer,
        ).getDenomsForRemotePeg(
          remoteDenom,
          localDenomState.localAddr,
          localDenomState.remoteAddr,
        );
        checkAbort();

        const { reject, promise } = receiveDenomToCourierPK.get(receiveDenom);

        // Only continue if the promise isn't already resolved.
        const raceWinner = await Promise.race([promise, null]);
        checkAbort();

        assert(!raceWinner, X`${receiveDenom} is already resolved`);

        // If rejected, the rejection is returned to our caller, so we have
        // handled it correctly and that flow doesn't need to trigger an
        // additional UnhandledRejectionWarning in our vat.
        promise.catch(() => {});
        reject(assert.error(X`${receiveDenom} is temporarily unavailable`));

        // Allow new transfers to be initiated after this rejection.
        receiveDenomToCourierPK.delete(receiveDenom);
      },
      async pegRemote(
        allegedName,
        remoteDenom,
        assetKind = undefined,
        displayInfo = undefined,
      ) {
        checkAbort();
        const { receiveDenomToCourierPK } = localDenomState;

        // Create the issuer for the local erights corresponding to the remote values.
        const localKeyword = createLocalIssuerKeyword();
        const zcfMint = await zcf.makeZCFMint(
          localKeyword,
          assetKind,
          displayInfo,
        );
        checkAbort();
        const { brand: localBrand } = zcfMint.getIssuerRecord();

        const { sendDenom, receiveDenom } = await E(
          denomTransformer,
        ).getDenomsForRemotePeg(
          remoteDenom,
          localDenomState.localAddr,
          localDenomState.remoteAddr,
        );
        checkAbort();

        // Describe how to retain/redeem pegged shadow erights.
        const courier = makeCourier({
          zcf,
          localBrand,
          board,
          namesByAddress,
          sendDenom,
          retain: (zcfSeat, amounts) =>
            zcfMint.burnLosses(harden(amounts), zcfSeat),
          redeem: (zcfSeat, amounts) => {
            zcfMint.mintGains(harden(amounts), zcfSeat);
          },
          transferProtocol,
        });

        const courierPK = getCourierPK(receiveDenom, receiveDenomToCourierPK);
        courierPK.resolve(courier);

        checkAbort();
        const peg = makePeg(localDenomState, {
          localBrand,
          sendDenom,
          receiveDenom,
          allegedName,
        });
        pegs.add(peg);
        return peg;
      },

      async pegLocal(allegedName, localIssuer) {
        checkAbort();

        localDenomState.lastDenomNonce += 1n;
        const remoteDenom = `pegasus${localDenomState.lastDenomNonce}`;

        // Create a seat in which to keep our escrowed ERTP assets of this denomination.
        const { zcfSeat: poolSeat } = zcf.makeEmptySeatKit();

        // Ensure the issuer can be used in Zoe offers.
        const localKeyword = createLocalIssuerKeyword();
        const { brand: localBrand } = await zcf.saveIssuer(
          localIssuer,
          localKeyword,
        );
        checkAbort();

        const { sendDenom, receiveDenom } = await E(
          denomTransformer,
        ).getDenomsForLocalPeg(
          remoteDenom,
          localDenomState.localAddr,
          localDenomState.remoteAddr,
        );
        checkAbort();

        /**
         * Transfer amount (of localBrand) from loser to winner seats.
         *
         * @param {Amount} amount amount to transfer
         * @param {Keyword} loserKeyword the keyword to take from the loser
         * @param {ZCFSeat} loser seat to transfer from
         * @param {Keyword} winnerKeyword the keyword to give to the winner
         * @param {ZCFSeat} winner seat to transfer to
         */
        const transferAmountFrom = (
          amount,
          loserKeyword,
          loser,
          winnerKeyword,
          winner,
        ) => {
          // Transfer the amount to our backing seat.
          loser.decrementBy(harden({ [loserKeyword]: amount }));
          winner.incrementBy(harden({ [winnerKeyword]: amount }));
          zcf.reallocate(loser, winner);
        };

        // Describe how to retain/redeem real local erights.
        const courier = makeCourier({
          zcf,
          board,
          namesByAddress,
          sendDenom,
          localBrand,
          retain: (transferSeat, amounts) =>
            transferAmountFrom(
              amounts.Transfer,
              'Transfer',
              transferSeat,
              'Pool',
              poolSeat,
            ),
          redeem: (transferSeat, amounts) =>
            transferAmountFrom(
              amounts.Transfer,
              'Pool',
              poolSeat,
              'Transfer',
              transferSeat,
            ),
          transferProtocol,
        });

        const { receiveDenomToCourierPK } = localDenomState;

        const courierPK = getCourierPK(receiveDenom, receiveDenomToCourierPK);
        courierPK.resolve(courier);

        const peg = makePeg(localDenomState, {
          localBrand,
          sendDenom,
          receiveDenom,
          allegedName,
        });
        pegs.add(peg);
        return peg;
      },
      abort: reason => {
        checkAbort();
        checkAbort = () => {
          throw reason;
        };
        pegs.forEach(peg => {
          pegToDenomState.delete(peg);
        });
      },
    });
    return pegasusConnectionActions;
  };

  return Far('pegasus', {
    /**
     * Return a handler that can be used with the Network API.
     *
     * @param {ERef<TransferProtocol>} [transferProtocol=DEFAULT_TRANSFER_PROTOCOL]
     * @param {ERef<DenomTransformer>} [denomTransformer=DEFAULT_DENOM_TRANSFORMER]
     * @returns {PegasusConnectionKit}
     */
    makePegasusConnectionKit(
      transferProtocol = DEFAULT_TRANSFER_PROTOCOL,
      denomTransformer = DEFAULT_DENOM_TRANSFORMER,
    ) {
      /**
       * @type {LegacyWeakMap<Connection, LocalDenomState>}
       */
      // Legacy because the value contains a JS Set
      const connectionToLocalDenomState = makeLegacyWeakMap('Connection');

      /**
       * @type {SubscriptionRecord<PegasusConnection>}
       */
      const {
        subscription: connectionSubscription,
        publication: connectionPublication,
      } = makeSubscriptionKit();

      /** @type {ConnectionHandler} */
      const handler = {
        async onOpen(c, localAddr, remoteAddr) {
          // Register `c` with the table of Peg receivers.
          const {
            subscription: remoteDenomSubscription,
            publication: receiveDenomPublication,
          } = makeSubscriptionKit();
          const receiveDenomToCourierPK = makeLegacyMap('Denomination');

          /** @type {LocalDenomState} */
          const localDenomState = {
            localAddr,
            remoteAddr,
            receiveDenomToCourierPK,
            lastDenomNonce: 0n,
            receiveDenomPublication,
            remoteDenomSubscription,
            abort: reason => {
              // eslint-disable-next-line no-use-before-define
              actions.abort(reason);
            },
          };

          // The courier is the only thing that we use to send messages to `c`.
          const makeCourier = makeCourierMaker(c);
          const actions = makePegasusConnectionActions({
            localDenomState,
            makeCourier,
            transferProtocol,
            denomTransformer,
          });

          connectionToLocalDenomState.init(c, localDenomState);

          /** @type {PegasusConnection} */
          const state = harden({
            localAddr,
            remoteAddr,
            actions,
            remoteDenomSubscription,
          });
          connectionPublication.updateState(state);
        },
        async onReceive(c, packetBytes) {
          const doReceive = async () => {
            // Dispatch the packet to the appropriate Peg for this connection.
            const parts = await E(transferProtocol).parseTransferPacket(
              packetBytes,
            );

            const { remoteDenom: receiveDenom } = parts;
            assert.typeof(receiveDenom, 'string');

            const { receiveDenomToCourierPK, receiveDenomPublication } =
              connectionToLocalDenomState.get(c);

            if (!receiveDenomToCourierPK.has(receiveDenom)) {
              // This is the first time we've heard of this denomination.
              receiveDenomPublication.updateState(receiveDenom);
            }

            // Wait for the courier to be instantiated.
            const courierPK = getCourierPK(
              receiveDenom,
              receiveDenomToCourierPK,
            );
            const { receive } = await courierPK.promise;
            return receive(parts);
          };

          return doReceive().catch(error =>
            E(transferProtocol).makeTransferPacketAck(false, error),
          );
        },
        async onClose(c) {
          // Unregister `c`.  Pending transfers will be rejected by the Network
          // API.
          const {
            receiveDenomPublication,
            receiveDenomToCourierPK,
            localAddr,
            remoteAddr,
            abort,
          } = connectionToLocalDenomState.get(c);
          connectionToLocalDenomState.delete(c);
          const err = assert.error(X`pegasusConnectionHandler closed`);
          receiveDenomPublication.fail(err);
          /** @type {PegasusConnection} */
          const state = harden({
            localAddr,
            remoteAddr,
          });
          connectionPublication.updateState(state);
          for (const courierPK of receiveDenomToCourierPK.values()) {
            try {
              courierPK.reject(err);
            } catch (e) {
              // Already resolved/rejected, so ignore.
            }
          }
          abort(err);
        },
      };

      return harden({
        handler: Far('pegasusConnectionHandler', handler),
        subscription: connectionSubscription,
      });
    },

    getLocalIssuer(localBrand) {
      return zcf.getIssuerForBrand(localBrand);
    },

    /**
     * Create a Zoe invitation to transfer assets over network to a deposit address.
     *
     * @param {ERef<Peg>} pegP the peg over which to transfer
     * @param {DepositAddress} depositAddress the remote receiver's address
     * @returns {Promise<Invitation>} to transfer, make an offer of { give: { Transfer: pegAmount } } to this invitation
     */
    async makeInvitationToTransfer(pegP, depositAddress) {
      // Verify the peg.
      const peg = await pegP;
      const denomState = pegToDenomState.get(peg);

      // Get details from the peg.
      const [receiveDenom, sendDenom] = await Promise.all([
        E(peg).getReceiveDenom(),
        E(peg).getSendDenom(),
      ]);
      const { receiveDenomToCourierPK } = denomState;

      const courierPK = getCourierPK(receiveDenom, receiveDenomToCourierPK);
      const { send } = await courierPK.promise;

      /**
       * Attempt the transfer, returning a refund if failed.
       *
       * @type {OfferHandler}
       */
      const offerHandler = zcfSeat => {
        assertProposalShape(zcfSeat, TRANSFER_PROPOSAL_SHAPE);
        send(zcfSeat, depositAddress);
      };

      return zcf.makeInvitation(offerHandler, `pegasus ${sendDenom} transfer`);
    },
  });
};

/**
 * @typedef {ReturnType<typeof makePegasus>} Pegasus
 */

/**
<<<<<<< HEAD
 * @type ContractStartFn<unknown, undefined, {board: ERef<BoardDepositFacet>, namesByAddress: ERef<NameHub>}>
=======
 * @param {ZCF<{
 *  board: ERef<BoardDepositFacet>,
 *  namesByAddress: ERef<NameHub>,
 * }>} zcf
>>>>>>> 3d75325e
 */
const start = zcf => {
  const { board, namesByAddress } = zcf.getTerms();

  return {
    publicFacet: makePegasus(zcf, board, namesByAddress),
  };
};

harden(start);
harden(makePegasus);
export { start, makePegasus };<|MERGE_RESOLUTION|>--- conflicted
+++ resolved
@@ -488,14 +488,7 @@
  */
 
 /**
-<<<<<<< HEAD
  * @type ContractStartFn<unknown, undefined, {board: ERef<BoardDepositFacet>, namesByAddress: ERef<NameHub>}>
-=======
- * @param {ZCF<{
- *  board: ERef<BoardDepositFacet>,
- *  namesByAddress: ERef<NameHub>,
- * }>} zcf
->>>>>>> 3d75325e
  */
 const start = zcf => {
   const { board, namesByAddress } = zcf.getTerms();
