{
  "name": "@agoric/kmarshal",
  "version": "0.1.1-u18.0",
  "description": "Token-only marshaller for kernel and tests",
  "type": "module",
  "main": "./src/kmarshal.js",
  "exports": {
    ".": "./src/kmarshal.js"
  },
  "repository": "https://github.com/Agoric/agoric-sdk",
  "author": "Agoric",
  "license": "Apache-2.0",
  "scripts": {
    "build": "exit 0",
    "test": "ava",
    "test:c8": "c8 --all $C8_OPTIONS ava",
    "test:xs": "exit 0",
    "lint-fix": "yarn lint:eslint --fix",
    "lint": "run-s --continue-on-error lint:*",
    "lint:types": "tsc",
    "lint:eslint": "eslint ."
  },
  "dependencies": {
<<<<<<< HEAD
    "@endo/far": "^1.1.9",
    "@endo/marshal": "^1.6.2",
    "@endo/errors": "^1.2.8"
=======
    "@endo/errors": "^1.2.7",
    "@endo/far": "^1.1.8",
    "@endo/marshal": "^1.6.1"
>>>>>>> aaebae48
  },
  "devDependencies": {
    "ava": "^5.3.0"
  },
  "publishConfig": {
    "access": "public"
  },
  "ava": {
    "files": [
      "test/**/*.test.*"
    ],
    "require": [
      "@endo/init/debug.js"
    ],
    "timeout": "2m"
  }
}<|MERGE_RESOLUTION|>--- conflicted
+++ resolved
@@ -21,15 +21,9 @@
     "lint:eslint": "eslint ."
   },
   "dependencies": {
-<<<<<<< HEAD
     "@endo/far": "^1.1.9",
     "@endo/marshal": "^1.6.2",
     "@endo/errors": "^1.2.8"
-=======
-    "@endo/errors": "^1.2.7",
-    "@endo/far": "^1.1.8",
-    "@endo/marshal": "^1.6.1"
->>>>>>> aaebae48
   },
   "devDependencies": {
     "ava": "^5.3.0"
