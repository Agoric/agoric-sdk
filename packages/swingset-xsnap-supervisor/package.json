--- conflicted
+++ resolved
@@ -23,21 +23,12 @@
     "test:xs": "exit 0"
   },
   "devDependencies": {
-<<<<<<< HEAD
     "@endo/errors": "^1.2.8",
-    "@agoric/swingset-liveslots": "^0.10.2",
+    "@agoric/swingset-liveslots": "^0.10.3-u18.0",
     "@endo/bundle-source": "^3.5.0",
     "@endo/import-bundle": "^1.3.2",
     "@endo/init": "^1.1.7",
     "@endo/marshal": "^1.6.2",
-=======
-    "@agoric/swingset-liveslots": "^0.10.3-u18.0",
-    "@endo/bundle-source": "^3.4.2",
-    "@endo/errors": "^1.2.7",
-    "@endo/import-bundle": "^1.3.1",
-    "@endo/init": "^1.1.6",
-    "@endo/marshal": "^1.6.1",
->>>>>>> aaebae48
     "ava": "^5.3.0",
     "c8": "^10.1.2"
   },
