// @ts-check
/** @file Boot script for PSM-only (aka Pismo) chain */
import * as ERTPmod from '@agoric/ertp';
import { E, Far } from '@endo/far';
// TODO: factor startEconomicCommittee out of econ-behaviors.js
import { M, makeScalarMapStore, mustMatch } from '@agoric/store';
import {
  addBankAssets,
  buildZoe,
  installBootContracts,
  makeAddressNameHubs,
  makeBoard,
  makeVatsFromBundles,
  mintInitialSupply,
  produceDiagnostics,
  produceStartGovernedUpgradable,
  produceStartUpgradable,
} from '@agoric/vats/src/core/basic-behaviors.js';
import {
  bridgeCoreEval,
  bridgeProvisioner,
  CHAIN_BOOTSTRAP_MANIFEST,
  makeBridgeManager,
  makeChainStorage,
  noProvisioner,
  produceHighPrioritySendersManager,
  publishAgoricNames,
  startTimerService,
} from '@agoric/vats/src/core/chain-behaviors.js';
import { makePromiseSpace } from '@agoric/vats/src/core/promise-space.js';
import {
  startWalletFactory,
  WALLET_FACTORY_MANIFEST,
} from '@agoric/vats/src/core/startWalletFactory.js';
import * as utils from '@agoric/vats/src/core/utils.js';
<<<<<<< HEAD
import { Stable, Stake } from '@agoric/vats/src/tokens.js';
// eslint-disable-next-line import/no-extraneous-dependencies
import { makeHeapZone } from '@agoric/zone';
=======
import { heapZone } from '@agoric/zone';
import { Stable, Stake } from '../../src/tokens.js';
>>>>>>> ff1e3013
import {
  ECON_COMMITTEE_MANIFEST,
  startEconomicCommittee,
} from '../../src/proposals/startEconCommittee.js';
import * as startPSMmod from '../../src/proposals/startPSM.js';
import {
  INVITE_PSM_COMMITTEE_MANIFEST,
  makeAnchorAsset,
  PSM_MANIFEST,
  startPSM,
} from '../../src/proposals/startPSM.js';
import {
  inviteCommitteeMembers,
  inviteToEconCharter,
  startEconCharter,
} from '../../src/proposals/committee-proposal.js';

/** @typedef {import('@agoric/inter-protocol/src/proposals/econ-behaviors.js').EconomyBootstrapSpace} EconomyBootstrapSpace */

/** @param {BootstrapSpace & EconomyBootstrapSpace} powers */
export const installGovAndPSMContracts = async ({
  consume: { vatAdminSvc, zoe },
  produce: { psmKit },
  installation: {
    produce: {
      contractGovernor,
      committee,
      binaryVoteCounter,
      psm,
      econCommitteeCharter,
    },
  },
}) => {
  // In order to support multiple instances of the PSM, we store all the facets
  // indexed by the brand. Since each name in the BootstrapSpace can only be
  // produced  once, we produce an empty store here, and each time a PSM is
  // started up, the details are added to the store.
  psmKit.resolve(makeScalarMapStore());

  return Promise.all(
    Object.entries({
      contractGovernor,
      committee,
      binaryVoteCounter,
      psm,
      econCommitteeCharter,
    }).map(async ([name, producer]) => {
      const bundleID = await E(vatAdminSvc).getBundleIDByName(name);
      const installation = await E(zoe).installBundleID(bundleID, name);

      producer.resolve(installation);
    }),
  );
};

/**
 * PSM and gov contracts are available as
 * named swingset bundles only in
 * decentral-psm-config.json
 *
 * @type {import('@agoric/vats/src/core/lib-boot.js').BootstrapManifest}
 */
export const PSM_GOV_MANIFEST = {
  [installGovAndPSMContracts.name]: {
    consume: { vatAdminSvc: 'true', zoe: 'zoe' },
    produce: { psmKit: 'true' },
    installation: {
      produce: {
        contractGovernor: 'zoe',
        committee: 'zoe',
        binaryVoteCounter: 'zoe',
        psm: 'zoe',
        econCommitteeCharter: 'zoe',
      },
    },
  },
};

/**
 * We reserve these keys in name hubs.
 */
export const agoricNamesReserved = harden(
  /** @type {const} */ ({
    issuer: {
      [Stake.symbol]: Stake.proposedName,
      [Stable.symbol]: Stable.proposedName,
      AUSD: 'Agoric bridged USDC',
    },
    brand: {
      [Stake.symbol]: Stake.proposedName,
      [Stable.symbol]: Stable.proposedName,
      AUSD: 'Agoric bridged USDC',
    },
    vbankAsset: {
      [Stake.symbol]: Stake.proposedName,
      [Stable.symbol]: Stable.proposedName,
    },
    oracleBrand: {
      USD: 'US Dollar',
    },
    installation: {
      centralSupply: 'central supply',
      mintHolder: 'mint holder',
      walletFactory: 'multitenant smart wallet',
      contractGovernor: 'contract governor',
      committee: 'committee electorate',
      binaryVoteCounter: 'binary vote counter',
      psm: 'Parity Stability Module',
      econCommitteeCharter: 'Econ Governance Charter',
    },
    instance: {
      economicCommittee: 'Economic Committee',
      'psm-IST-AUSD': 'Parity Stability Module: IST:AUSD',
      econCommitteeCharter: 'Econ Governance Charter',
      walletFactory: 'Smart Wallet Factory',
      provisionPool: 'Provision Pool',
    },
  }),
);

/**
 * @typedef {{
 *   denom: string,
 *   keyword?: string,
 *   proposedName?: string,
 *   decimalPlaces?: number
 * }} AnchorOptions
 */
const AnchorOptionsShape = M.splitRecord(
  { denom: M.string() },
  {
    keyword: M.string(),
    proposedName: M.string(),
    decimalPlaces: M.number(),
  },
);

export const ParametersShape = M.splitRecord(
  {},
  {
    anchorAssets: M.arrayOf(AnchorOptionsShape),
    economicCommitteeAddresses: M.recordOf(M.string(), M.string()),
  },
);

/**
 * Build root object of the PSM-only bootstrap vat.
 *
 * @param {{
 *   D: DProxy
 *   logger?: (msg: string) => void
 * }} vatPowers
 * @param {{
 *     economicCommitteeAddresses: Record<string, string>,
 *     anchorAssets: { denom: string, keyword?: string }[],
 * }} vatParameters
 */
export const buildRootObject = async (vatPowers, vatParameters) => {
  const log = vatPowers.logger || console.info;

  mustMatch(harden(vatParameters), ParametersShape, 'boot-psm params');
  const { anchorAssets, economicCommitteeAddresses } = vatParameters;

  const { produce, consume } = makePromiseSpace(log);
  const { agoricNames, agoricNamesAdmin, spaces } =
    await utils.makeAgoricNamesAccess(log, agoricNamesReserved);
  produce.agoricNames.resolve(agoricNames);
  produce.agoricNamesAdmin.resolve(agoricNamesAdmin);
  produce.vatStore.resolve(makeScalarMapStore());

  const runBootstrapParts = async (vats, devices) => {
    /** TODO: BootstrapPowers type puzzle */
    /** @type { any } */
    const allPowers = harden({
      vatPowers,
      vatParameters,
      vats,
      devices,
      produce,
      consume,
      zone: makeHeapZone(),
      ...spaces,
      // ISSUE: needed? runBehaviors,
      // These module namespaces might be useful for core eval governance.
      modules: {
        utils: { ...utils },
        startPSM: { ...startPSMmod },
        ERTP: { ...ERTPmod },
      },
    });
    const manifest = {
      ...CHAIN_BOOTSTRAP_MANIFEST,
      ...WALLET_FACTORY_MANIFEST,
      ...PSM_GOV_MANIFEST,
      ...ECON_COMMITTEE_MANIFEST,
      ...PSM_MANIFEST,
      ...INVITE_PSM_COMMITTEE_MANIFEST,
      [startEconCharter.name]: {
        consume: { zoe: 'zoe', agoricNames: true },
        produce: {
          econCharterKit: 'econCommitteeCharter',
        },
        installation: {
          consume: { binaryVoteCounter: 'zoe', econCommitteeCharter: 'zoe' },
        },
        instance: {
          produce: { econCommitteeCharter: 'econCommitteeCharter' },
        },
      },
      [noProvisioner.name]: {
        produce: {
          provisioning: 'provisioning',
        },
      },
    };
    /** @param {string} name */
    const powersFor = name => {
      const permit = manifest[name];
      assert(permit, `missing permit for ${name}`);
      return utils.extractPowers(permit, allPowers);
    };

    await Promise.all([
      produceDiagnostics(allPowers),
      produceStartUpgradable(allPowers),
      produceStartGovernedUpgradable(allPowers),
      produceHighPrioritySendersManager(allPowers),
      makeVatsFromBundles(powersFor('makeVatsFromBundles')),
      buildZoe(powersFor('buildZoe')),
      makeBoard(allPowers),
      makeBridgeManager(powersFor('makeBridgeManager')),
      noProvisioner(powersFor('noProvisioner')),
      bridgeProvisioner(powersFor('bridgeProvisioner')),
      makeChainStorage(powersFor('makeChainStorage')),
      makeAddressNameHubs(allPowers),
      publishAgoricNames(allPowers, {
        options: {
          agoricNamesOptions: { topLevel: Object.keys(agoricNamesReserved) },
        },
      }),
      startWalletFactory(powersFor('startWalletFactory')),
      mintInitialSupply(powersFor('mintInitialSupply')),
      addBankAssets(powersFor('addBankAssets')),
      startTimerService(powersFor('startTimerService')),
      installBootContracts(powersFor('installBootContracts')),
      installGovAndPSMContracts(powersFor('installGovAndPSMContracts')),
      startEconomicCommittee(powersFor('startEconomicCommittee'), {
        options: {
          econCommitteeOptions: {
            committeeSize: Object.values(economicCommitteeAddresses).length,
          },
        },
      }),
      inviteCommitteeMembers(powersFor('inviteCommitteeMembers'), {
        options: { voterAddresses: economicCommitteeAddresses },
      }),
      inviteToEconCharter(powersFor('inviteToEconCharter'), {
        options: { voterAddresses: economicCommitteeAddresses },
      }),
      ...anchorAssets.map(anchorOptions =>
        makeAnchorAsset(powersFor('makeAnchorAsset'), {
          options: { anchorOptions },
        }),
      ),
      ...anchorAssets.map(anchorOptions =>
        startPSM(powersFor(startPSM.name), {
          options: { anchorOptions },
        }),
      ),
      startEconCharter(powersFor(startEconCharter.name)),
      // Allow bootstrap powers to be granted by governance
      // to code to be evaluated after initial bootstrap.
      bridgeCoreEval(powersFor('bridgeCoreEval')),
    ]);
    // xxx this doesn't ever resolve yet, due to a dropped promise in startPSM (datalock)
    console.log('boot-psm fully resolved');
  };

  return Far('bootstrap', {
    bootstrap: (vats, devices) => {
      const { D } = vatPowers;
      D(devices.mailbox).registerInboundHandler(
        Far('dummyInboundHandler', { deliverInboundMessages: () => {} }),
      );

      return runBootstrapParts(vats, devices).catch(e => {
        console.error('BOOTSTRAP FAILED:', e);
        throw e;
      });
    },
    /**
     * Allow kernel to provide things to CORE_EVAL.
     *
     * @param {string} name
     * @param {unknown} resolution
     */
    produceItem: (name, resolution) => {
      assert.typeof(name, 'string');
      produce[name].resolve(resolution);
    },
    // expose reset in case we need to do-over
    resetItem: name => {
      assert.typeof(name, 'string');
      produce[name].reset();
    },
    // expose consume mostly for testing
    consumeItem: name => {
      assert.typeof(name, 'string');
      return consume[name];
    },
    /** @type {() => ChainBootstrapSpace} */
    // @ts-expect-error cast
    getPromiseSpace: () => ({ consume, produce, ...spaces }),
  });
};

harden({ buildRootObject });<|MERGE_RESOLUTION|>--- conflicted
+++ resolved
@@ -33,14 +33,8 @@
   WALLET_FACTORY_MANIFEST,
 } from '@agoric/vats/src/core/startWalletFactory.js';
 import * as utils from '@agoric/vats/src/core/utils.js';
-<<<<<<< HEAD
-import { Stable, Stake } from '@agoric/vats/src/tokens.js';
-// eslint-disable-next-line import/no-extraneous-dependencies
 import { makeHeapZone } from '@agoric/zone';
-=======
-import { heapZone } from '@agoric/zone';
 import { Stable, Stake } from '../../src/tokens.js';
->>>>>>> ff1e3013
 import {
   ECON_COMMITTEE_MANIFEST,
   startEconomicCommittee,
