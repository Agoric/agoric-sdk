import { BridgeId, deeplyFulfilledObject } from '@agoric/internal';
import { makeStorageNodeChild } from '@agoric/internal/src/lib-chainStorage.js';
import { coalesceUpdates } from '@agoric/smart-wallet/src/utils.js';
import { unsafeMakeBundleCache } from '@agoric/swingset-vat/tools/bundleTool.js';
import {
  produceStartUpgradable,
  produceStartGovernedUpgradable,
  produceDiagnostics,
} from '@agoric/vats/src/core/basic-behaviors.js';
<<<<<<< HEAD
// eslint-disable-next-line import/no-extraneous-dependencies
import { makeHeapZone } from '@agoric/zone';
=======
import { heapZone } from '@agoric/zone';
>>>>>>> ff1e3013
import { E } from '@endo/far';
import path from 'path';
import {
  createPriceFeed,
  instanceNameFor,
} from '../../src/proposals/price-feed-proposal.js';
import { withAmountUtils } from '../supports.js';

// referenced by TS
coalesceUpdates;

const bundlesToCache = harden({
  psm: './src/psm/psm.js',
  econCommitteeCharter: './src/econCommitteeCharter.js',
});

export const importBootTestUtils = async (log, bundleCache) => {
  // Preload the cache entries needed by boot-test-utils.js.
  await Promise.all(
    Object.entries(bundlesToCache).map(async ([name, entrypoint]) =>
      bundleCache.validateOrAdd(entrypoint, name),
    ),
  );
  return import('@agoric/vats/tools/boot-test-utils.js');
};

/**
 * @param {import('ava').ExecutionContext} t
 * @param {(logger, cache) => Promise<ChainBootstrapSpace>} makeSpace
 */
export const makeDefaultTestContext = async (t, makeSpace) => {
  // To debug, pass t.log instead of null logger
  const log = () => null;

  const bundleCache = await unsafeMakeBundleCache('bundles/');
  const zone = makeHeapZone();

  // @ts-expect-error xxx
  const { consume, produce, instance } = await makeSpace(log, bundleCache);
  const { agoricNames, zoe } = consume;

  await produceDiagnostics({ produce });
  // @ts-expect-error Doesnt actually require all bootstrap powers
  await produceDiagnostics({ consume, produce });
  // @ts-expect-error Doesnt actually require all bootstrap powers
  await produceStartUpgradable({ zone, consume, produce });

  //#region Installs
  const pathname = new URL(import.meta.url).pathname;
  const dirname = path.dirname(pathname);

  const bundle = await bundleCache.load(
    `${dirname}/../../../smart-wallet/src/walletFactory.js`,
    'walletFactory',
  );
  /** @type {Promise<Installation<import('@agoric/smart-wallet/src/walletFactory.js').prepare>>} */
  const installation = E(zoe).install(bundle);

  const contractGovernorBundle = await bundleCache.load(
    `${dirname}/../../../governance/src/contractGovernor.js`,
    'contractGovernor',
  );

  const contractGovernor = E(zoe).install(contractGovernorBundle);
  //#endregion

  await produceStartGovernedUpgradable({
    // @ts-expect-error Doesnt actually require all bootstrap powers
    consume,
    // @ts-expect-error Doesnt actually require all bootstrap powers
    produce,
    zone,
    installation: {
      // @ts-expect-error Doesnt actually require all bootstrap powers
      consume: { contractGovernor },
    },
  });

  // copied from makeClientBanks()
  const storageNode = await makeStorageNodeChild(
    consume.chainStorage,
    'wallet',
  );

  const assetPublisher = await E(consume.bankManager).getBankForAddress(
    'anyAddress',
  );
  const bridgeManager = await consume.bridgeManager;
  const walletBridgeManager = await (bridgeManager &&
    E(bridgeManager).register(BridgeId.WALLET));
  const walletFactory = await E(zoe).startInstance(
    installation,
    {},
    {
      agoricNames,
      board: consume.board,
      assetPublisher,
    },
    { storageNode, walletBridgeManager },
  );

  /**
   * Each test should have its own wallet to prevent leaking state between them
   *
   * @param {string} address
   */
  const provideWalletAndBalances = async address => {
    // copied from makeClientBanks()
    const bank = await E(consume.bankManager).getBankForAddress(address);

    const [wallet, _isNew] = await E(
      walletFactory.creatorFacet,
    ).provideSmartWallet(address, bank, consume.namesByAddressAdmin);

    /**
     * Read-only facet of bank
     *
     * @param {Brand<'nat'>} brand
     */
    const getBalanceFor = brand =>
      E(E(bank).getPurse(brand)).getCurrentAmount();
    return { getBalanceFor, wallet };
  };

  const simpleProvideWallet = address =>
    provideWalletAndBalances(address).then(({ wallet }) => wallet);

  /**
   *
   * @param {string[]} oracleAddresses
   * @param {string} inBrandName
   * @param {string} outBrandName
   */
  const simpleCreatePriceFeed = async (
    oracleAddresses,
    inBrandName = 'ATOM',
    outBrandName = 'USD',
  ) => {
    // copied from coreProposalBehavior: Publish the installations for behavior dependencies.
    /** @type {ERef<import('@agoric/vats').NameAdmin>} */
    const installAdmin = E(consume.agoricNamesAdmin).lookupAdmin(
      'installation',
    );
    const paBundle = await bundleCache.load(
      '../inter-protocol/src/price/fluxAggregatorContract.js',
      'priceAggregator',
    );
    /** @type {Promise<Installation<import('@agoric/inter-protocol/src/price/fluxAggregatorContract.js').prepare>>} */
    const paInstallation = E(zoe).install(paBundle);
    await E(installAdmin).update('priceAggregator', paInstallation);

    const mockPriceAuthorityAdmin = /** @type {any} */ ({
      registerPriceAuthority() {
        // noop mock
      },
    });
    produce.priceAuthorityAdmin.resolve(mockPriceAuthorityAdmin);

    await createPriceFeed(
      // @ts-expect-error xxx
      { consume, produce, instance },
      {
        options: {
          priceFeedOptions: {
            AGORIC_INSTANCE_NAME: instanceNameFor(inBrandName, outBrandName),
            contractTerms: {
              minSubmissionCount: 2,
              minSubmissionValue: 1,
              maxSubmissionCount: 5,
              maxSubmissionValue: 99999,
              restartDelay: 1n,
              timeout: 10,
            },
            oracleAddresses,
            IN_BRAND_NAME: inBrandName,
            OUT_BRAND_NAME: outBrandName,
          },
        },
      },
    );
  };

  const anchor = withAmountUtils(
    // @ts-expect-error xxx type debt
    await deeplyFulfilledObject(consume.testFirstAnchorKit),
  );

  return {
    anchor,
    invitationBrand: await E(E(zoe).getInvitationIssuer()).getBrand(),
    sendToBridge:
      walletBridgeManager && (obj => E(walletBridgeManager).toBridge(obj)),
    consume,
    provideWalletAndBalances,
    simpleProvideWallet,
    simpleCreatePriceFeed,
  };
};

/**
 * @param {import('@agoric/smart-wallet/src/smartWallet.js').CurrentWalletRecord} record
 * @param {Brand<'nat'>} brand
 */
export const currentPurseBalance = (record, brand) => {
  const purses = Array.from(record.purses.values());
  const match = purses.find(b => b.brand === brand);
  if (!match) {
    console.debug('purses', ...purses);
    assert.fail(`${brand} not found in record`);
  }
  return match.balance.value;
};

/**
 * Voting yes (first position) on the one open question using the continuing offer.
 *
 * @param {ERef<CommitteeElectoratePublic>} committeePublic
 * @param {string} voterAcceptanceOID
 * @returns {Promise<import('@agoric/smart-wallet/src/invitations').ContinuingInvitationSpec>}
 */
export const voteForOpenQuestion = async (
  committeePublic,
  voterAcceptanceOID,
) => {
  const questions = await E(committeePublic).getOpenQuestions();
  assert.equal(questions.length, 1);
  const question = E(committeePublic).getQuestion(questions[0]);
  const { positions, questionHandle } = await E(question).getDetails();
  const yesPosition = harden([positions[0]]);

  /** @type {import('@agoric/smart-wallet/src/invitations').ContinuingInvitationSpec} */
  const getVoteSpec = {
    source: 'continuing',
    previousOffer: voterAcceptanceOID,
    invitationMakerName: 'makeVoteInvitation',
    invitationArgs: harden([yesPosition, questionHandle]),
  };

  return getVoteSpec;
};<|MERGE_RESOLUTION|>--- conflicted
+++ resolved
@@ -7,12 +7,7 @@
   produceStartGovernedUpgradable,
   produceDiagnostics,
 } from '@agoric/vats/src/core/basic-behaviors.js';
-<<<<<<< HEAD
-// eslint-disable-next-line import/no-extraneous-dependencies
 import { makeHeapZone } from '@agoric/zone';
-=======
-import { heapZone } from '@agoric/zone';
->>>>>>> ff1e3013
 import { E } from '@endo/far';
 import path from 'path';
 import {
