import { AmountMath, AssetKind } from '@agoric/ertp';
import { CONTRACT_ELECTORATE, ParamTypes } from '@agoric/governance';
import { makeStorageNodeChild } from '@agoric/vats/src/lib-chainStorage.js';
import { makeRatio } from '@agoric/zoe/src/contractSupport/index.js';
import { E } from '@endo/far';
import { Stable } from '@agoric/vats/src/tokens.js';
import { deeplyFulfilledObject } from '@agoric/internal';
import { makeScalarMapStore } from '@agoric/vat-data';

import { reserveThenDeposit, reserveThenGetNamePaths } from './utils.js';

import { inviteCommitteeMembers } from './committee-proposal.js';

const BASIS_POINTS = 10000n;
const { details: X } = assert;

const { values } = Object;

export { inviteCommitteeMembers };

/**
 * @param {EconomyBootstrapPowers & WellKnownSpaces} powers
 * @param {object} [config]
 * @param {bigint} [config.WantMintedFeeBP]
 * @param {bigint} [config.GiveMintedFeeBP]
 * @param {bigint} [config.MINT_LIMIT]
 * @param {{ anchorOptions?: AnchorOptions } } [config.options]
 *
 * @typedef {import('./econ-behaviors.js').EconomyBootstrapPowers} EconomyBootstrapPowers
 */
export const startPSM = async (
  {
    consume: {
      agoricNamesAdmin,
      board,
      zoe,
      feeMintAccess: feeMintAccessP,
      economicCommitteeCreatorFacet,
      econCharterStartResult,
      provisionPoolStartResult,
      chainStorage,
      chainTimerService,
      psmFacets,
    },
    produce: { psmFacets: producePsmFacets },
    installation: {
      consume: { contractGovernor, psm: psmInstall },
    },
    brand: {
      consume: { [Stable.symbol]: mintedP },
    },
  },
  {
    options: { anchorOptions = {} } = {},
    WantMintedFeeBP = 0n,
    GiveMintedFeeBP = 0n,
    MINT_LIMIT = 1_000n * 1_000_000n,
  } = {},
) => {
  const { denom, keyword = 'AUSD' } = anchorOptions;
  assert.typeof(
    denom,
    'string',
    X`anchorOptions.denom must be a string, not ${denom}`,
  );
  /** @type {[Brand<'nat'>, [Brand<'nat'>, Issuer<'nat'>], FeeMintAccess]} */
  // @ts-expect-error cast
  const [minted, [anchorBrand, anchorIssuer], feeMintAccess] =
    await Promise.all([
      mintedP,
      reserveThenGetNamePaths(agoricNamesAdmin, [
        ['brand', keyword],
        ['issuer', keyword],
      ]),
      feeMintAccessP,
    ]);

  const poserInvitationP = E(
    economicCommitteeCreatorFacet,
  ).getPoserInvitation();
  const [initialPoserInvitation, electorateInvitationAmount] =
    await Promise.all([
      poserInvitationP,
      E(E(zoe).getInvitationIssuer()).getAmountOf(poserInvitationP),
    ]);

  const [anchorInfo, mintedInfo] = await Promise.all(
    [anchorBrand, minted].map(b => E(b).getDisplayInfo()),
  );

  const mintLimit = AmountMath.make(minted, MINT_LIMIT);
  const anchorDecimalPlaces = anchorInfo.decimalPlaces || 1n;
  const mintedDecimalPlaces = mintedInfo.decimalPlaces || 1n;
  const terms = await deeplyFulfilledObject(
    harden({
      anchorBrand,
      anchorPerMinted: makeRatio(
        10n ** BigInt(anchorDecimalPlaces),
        anchorBrand,
        10n ** BigInt(mintedDecimalPlaces),
        minted,
      ),
      governedParams: {
        [CONTRACT_ELECTORATE]: {
          type: ParamTypes.INVITATION,
          value: electorateInvitationAmount,
        },
        WantMintedFee: {
          type: ParamTypes.RATIO,
          value: makeRatio(WantMintedFeeBP, minted, BASIS_POINTS),
        },
        GiveMintedFee: {
          type: ParamTypes.RATIO,
          value: makeRatio(GiveMintedFeeBP, minted, BASIS_POINTS),
        },
        MintLimit: { type: ParamTypes.AMOUNT, value: mintLimit },
      },
      [CONTRACT_ELECTORATE]: {
        type: ParamTypes.INVITATION,
        value: electorateInvitationAmount,
      },
    }),
  );

  const psmStorageNode = await makeStorageNodeChild(chainStorage, 'psm');
  const storageNode = E(
    E(psmStorageNode).makeChildNode(Stable.symbol),
  ).makeChildNode(keyword);

  const marshaller = await E(board).getPublishingMarshaller();

  const governorTerms = await deeplyFulfilledObject(
    harden({
      timer: chainTimerService,
      governedContractInstallation: psmInstall,
      governed: {
        terms,
        issuerKeywordRecord: { [keyword]: anchorIssuer },
      },
    }),
  );
  const governorFacets = await E(zoe).startInstance(
    contractGovernor,
    {},
    governorTerms,
    harden({
      economicCommitteeCreatorFacet,
      governed: {
        feeMintAccess,
        initialPoserInvitation,
        marshaller,
        storageNode,
      },
    }),
  );

  const [psm, psmCreatorFacet, psmAdminFacet] = await Promise.all([
    E(governorFacets.creatorFacet).getInstance(),
    E(governorFacets.creatorFacet).getCreatorFacet(),
    E(governorFacets.creatorFacet).getAdminFacet(),
  ]);

  /** @typedef {import('./econ-behaviors.js').PSMFacets} PSMFacets */
  /** @type {PSMFacets} */
  const newPsmFacets = {
    psm,
    psmGovernor: governorFacets.instance,
    psmCreatorFacet,
    psmAdminFacet,
    psmGovernorCreatorFacet: governorFacets.creatorFacet,
  };

  // Provide pattern with a promise.
  producePsmFacets.resolve(makeScalarMapStore());

  /** @type {MapStore<Brand,PSMFacets>} */
  const psmFacetsMap = await psmFacets;

  psmFacetsMap.init(anchorBrand, newPsmFacets);
  const instanceKey = `psm-${Stable.symbol}-${keyword}`;
  const instanceAdmin = E(agoricNamesAdmin).lookupAdmin('instance');

  await Promise.all([
    E(instanceAdmin).update(instanceKey, newPsmFacets.psm),
    E(E.get(econCharterStartResult).creatorFacet).addInstance(
      psm,
      governorFacets.creatorFacet,
      instanceKey,
    ),
    // @ts-expect-error TODO type for provisionPoolStartResult
    E(E.get(provisionPoolStartResult).creatorFacet).initPSM(
      anchorBrand,
      newPsmFacets.psm,
    ),
  ]);
};
harden(startPSM);

/**
 * @typedef {object} AnchorOptions
 * @property {string} [denom]
 * @property {string} [keyword]
 * @property {number} [decimalPlaces]
 * @property {string} [proposedName]
 */

/**
 * Make anchor issuer out of a Cosmos asset; presumably
 * USDC over IBC. Add it to BankManager.
 *
 * @param {EconomyBootstrapPowers & WellKnownSpaces} powers
 * @param {{options?: { anchorOptions?: AnchorOptions } }} [config]
 */
export const makeAnchorAsset = async (
  {
    consume: { agoricNamesAdmin, bankManager, zoe },
    installation: {
      consume: { mintHolder },
    },
    produce: { testFirstAnchorKit },
  },
  { options: { anchorOptions = {} } = {} },
) => {
  assert.typeof(anchorOptions, 'object', X`${anchorOptions} must be an object`);
  const {
    denom,
    keyword = 'AUSD',
    decimalPlaces = 6,
    proposedName = 'AUSD',
  } = anchorOptions;
  assert.typeof(
    denom,
    'string',
    X`anchorOptions.denom must be a string, not ${denom}`,
  );

  const terms = await deeplyFulfilledObject(
    harden({
      keyword,
      assetKind: AssetKind.NAT,
      displayInfo: {
        decimalPlaces,
        assetKind: AssetKind.NAT,
      },
    }),
  );
  /** @type {{ creatorFacet: ERef<Mint<'nat'>>, publicFacet: ERef<Issuer<'nat'>> }} */
  // @ts-expect-error cast
  const { creatorFacet: mint, publicFacet: issuerP } = E.get(
    E(zoe).startInstance(mintHolder, {}, terms),
  );
  const issuer = await issuerP; // identity of issuers is important

  const brand = await E(issuer).getBrand();
  const kit = { mint, issuer, brand };

  testFirstAnchorKit.resolve(kit);

  return Promise.all([
    E(E(agoricNamesAdmin).lookupAdmin('issuer')).update(keyword, kit.issuer),
    E(E(agoricNamesAdmin).lookupAdmin('brand')).update(keyword, kit.brand),
    E(bankManager).addAsset(
      denom,
      keyword,
      proposedName,
      kit, // with mint
    ),
  ]);
};
harden(makeAnchorAsset);

/** @typedef {import('./econ-behaviors.js').EconomyBootstrapSpace} EconomyBootstrapSpace */

/** @param {BootstrapSpace & EconomyBootstrapSpace & { devices: { vatAdmin: any }, vatPowers: { D: DProxy }, }} powers */
export const installGovAndPSMContracts = async ({
  vatPowers: { D },
  devices: { vatAdmin },
  consume: { zoe },
  produce: { psmFacets },
  installation: {
    produce: {
      contractGovernor,
      committee,
      binaryVoteCounter,
      psm,
      econCommitteeCharter,
    },
  },
}) => {
  // In order to support multiple instances of the PSM, we store all the facets
  // indexed by the brand. Since each name in the BootstrapSpace can only be
  // produced  once, we produce an empty store here, and each time a PSM is
  // started up, the details are added to the store.
  psmFacets.resolve(makeScalarMapStore());

  return Promise.all(
    Object.entries({
      contractGovernor,
      committee,
      binaryVoteCounter,
      psm,
      econCommitteeCharter,
    }).map(async ([name, producer]) => {
      const bundleCap = D(vatAdmin).getNamedBundleCap(name);
      const bundle = D(bundleCap).getBundle();
      const installation = E(zoe).install(bundle);

      producer.resolve(installation);
    }),
  );
};

/**
 * @deprecated the PSM charter has been merged with the econ charter
 * @param {EconomyBootstrapPowers} powers
 */
export const startPSMCharter = async ({
  consume: { zoe },
  produce: { econCharterStartResult },
  installation: {
    consume: { binaryVoteCounter, econCommitteeCharter: installP },
  },
  instance: {
    produce: { econCommitteeCharter: instanceP },
  },
}) => {
  const [charterR, counterR] = await Promise.all([installP, binaryVoteCounter]);

  const terms = { binaryVoteCounterInstallation: counterR };
  const facets = await E(zoe).startInstance(charterR, {}, terms);

  instanceP.resolve(facets.instance);
  econCharterStartResult.resolve(facets);
};

/**
 * PSM and gov contracts are available as
 * named swingset bundles only in
 * decentral-psm-config.json
 *
 * @type {import('@agoric/vats/src/core/manifest.js').BootstrapManifest}
 */
export const PSM_GOV_MANIFEST = {
  [installGovAndPSMContracts.name]: {
    vatPowers: { D: true },
    devices: { vatAdmin: true },
    consume: { zoe: 'zoe' },
    produce: { psmFacets: 'true' },
    installation: {
      produce: {
        contractGovernor: 'zoe',
        committee: 'zoe',
        binaryVoteCounter: 'zoe',
        psm: 'zoe',
        econCommitteeCharter: 'zoe',
      },
    },
  },
  [startPSMCharter.name]: {
    consume: { zoe: 'zoe' },
    produce: {
      econCharterStartResult: 'econCommitteeCharter',
    },
    installation: {
      consume: { binaryVoteCounter: 'zoe', econCommitteeCharter: 'zoe' },
    },
    instance: {
      produce: { econCommitteeCharter: 'econCommitteeCharter' },
    },
  },
};

/**
 * @param {import('./econ-behaviors').EconomyBootstrapPowers} powers
 * @param {{ options: { voterAddresses: Record<string, string> }}} param1
 */
<<<<<<< HEAD
export const inviteToPSMCharter = async (
  { consume: { namesByAddressAdmin, psmCharterCreatorFacet } },
  { options: { voterAddresses = {} } },
) => {
  await Promise.all(
    values(voterAddresses).map(async addr => {
      console.log('sending charter, voting invitations to', addr);
      await reserveThenDeposit(
        `psm charter member ${addr}`,
        namesByAddressAdmin,
        addr,
        [E(psmCharterCreatorFacet).makeCharterMemberInvitation()],
      );
      console.log('sent charter, voting invitations to', addr);
    }),
  );
};
harden(inviteToPSMCharter);

export const INVITE_PSM_COMMITTEE_MANIFEST = harden(
  /** @type {import('@agoric/vats/src/core/manifest.js').BootstrapManifest} */
  ({
    [inviteCommitteeMembers.name]: {
      consume: {
        namesByAddressAdmin: true,
        economicCommitteeCreatorFacet: true,
      },
=======
export const invitePSMCommitteeMembers = async (
  {
    consume: {
      namesByAddressAdmin,
      economicCommitteeCreatorFacet,
      econCharterStartResult,
    },
  },
  { options: { voterAddresses = {} } },
) => {
  const invitations = await E(
    economicCommitteeCreatorFacet,
  ).getVoterInvitations();
  assert.equal(invitations.length, values(voterAddresses).length);

  /**
   * @param {[string, Promise<Invitation>][]} addrInvitations
   */
  const distributeInvitations = async addrInvitations => {
    await Promise.all(
      addrInvitations.map(async ([addr, invitationP]) => {
        const [voterInvitation, charterMemberInvitation] = await Promise.all([
          invitationP,
          E(
            E.get(econCharterStartResult).creatorFacet,
          ).makeCharterMemberInvitation(),
        ]);
        console.log('sending charter, voting invitations to', addr);
        await reserveThenDeposit(
          `econ committee member ${addr}`,
          namesByAddressAdmin,
          addr,
          [voterInvitation, charterMemberInvitation],
        );
        console.log('sent charter, voting invitations to', addr);
      }),
    );
  };

  await distributeInvitations(zip(values(voterAddresses), invitations));
};
harden(invitePSMCommitteeMembers);

/** @type {import('@agoric/vats/src/core/manifest.js').BootstrapManifest} */
export const INVITE_PSM_COMMITTEE_MANIFEST = harden({
  [invitePSMCommitteeMembers.name]: {
    consume: {
      namesByAddressAdmin: true,
      economicCommitteeCreatorFacet: true,
      econCharterStartResult: true,
>>>>>>> cc8c1c60
    },
    [inviteToPSMCharter.name]: {
      consume: {
        namesByAddressAdmin: true,
        psmCharterCreatorFacet: true,
      },
    },
  }),
);

/** @type {import('@agoric/vats/src/core/manifest.js').BootstrapManifest} */
export const PSM_MANIFEST = harden({
  /** @type {import('@agoric/vats/src/core/manifest.js').BootstrapManifestPermit} */
  [makeAnchorAsset.name]: {
    consume: { agoricNamesAdmin: true, bankManager: 'bank', zoe: 'zoe' },
    installation: { consume: { mintHolder: 'zoe' } },
    produce: { testFirstAnchorKit: true },
  },
  [startPSM.name]: {
    consume: {
      agoricNamesAdmin: true,
      board: true,
      chainStorage: true,
      zoe: 'zoe',
      feeMintAccess: 'zoe',
      economicCommitteeCreatorFacet: 'economicCommittee',
      provisionPoolStartResult: true,
      econCharterStartResult: 'econCommitteeCharter',
      chainTimerService: 'timer',
      psmFacets: true,
    },
    produce: { psmFacets: 'true' },
    installation: {
      consume: { contractGovernor: 'zoe', psm: 'zoe' },
    },
    instance: {
      consume: { economicCommittee: 'economicCommittee' },
    },
    brand: {
      consume: { [Stable.symbol]: 'zoe' },
    },
  },
});

export const getManifestForPsmGovernance = (
  { restoreRef },
  { installKeys },
) => {
  const { [installGovAndPSMContracts.name]: _, ...manifest } = PSM_GOV_MANIFEST;
  return {
    manifest,
    installations: {
      psmCharter: restoreRef(installKeys.psmCharter),
      contractGovernor: restoreRef(installKeys.contractGovernor),
      committee: restoreRef(installKeys.committee),
      binaryVoteCounter: restoreRef(installKeys.binaryVoteCounter),
    },
  };
};

export const getManifestForPsm = (
  { restoreRef },
  { installKeys, anchorOptions },
) => {
  return {
    manifest: PSM_MANIFEST,
    installations: {
      psm: restoreRef(installKeys.psm),
      mintHolder: restoreRef(installKeys.mintHolder),
    },
    options: {
      anchorOptions,
    },
  };
};<|MERGE_RESOLUTION|>--- conflicted
+++ resolved
@@ -370,100 +370,6 @@
   },
 };
 
-/**
- * @param {import('./econ-behaviors').EconomyBootstrapPowers} powers
- * @param {{ options: { voterAddresses: Record<string, string> }}} param1
- */
-<<<<<<< HEAD
-export const inviteToPSMCharter = async (
-  { consume: { namesByAddressAdmin, psmCharterCreatorFacet } },
-  { options: { voterAddresses = {} } },
-) => {
-  await Promise.all(
-    values(voterAddresses).map(async addr => {
-      console.log('sending charter, voting invitations to', addr);
-      await reserveThenDeposit(
-        `psm charter member ${addr}`,
-        namesByAddressAdmin,
-        addr,
-        [E(psmCharterCreatorFacet).makeCharterMemberInvitation()],
-      );
-      console.log('sent charter, voting invitations to', addr);
-    }),
-  );
-};
-harden(inviteToPSMCharter);
-
-export const INVITE_PSM_COMMITTEE_MANIFEST = harden(
-  /** @type {import('@agoric/vats/src/core/manifest.js').BootstrapManifest} */
-  ({
-    [inviteCommitteeMembers.name]: {
-      consume: {
-        namesByAddressAdmin: true,
-        economicCommitteeCreatorFacet: true,
-      },
-=======
-export const invitePSMCommitteeMembers = async (
-  {
-    consume: {
-      namesByAddressAdmin,
-      economicCommitteeCreatorFacet,
-      econCharterStartResult,
-    },
-  },
-  { options: { voterAddresses = {} } },
-) => {
-  const invitations = await E(
-    economicCommitteeCreatorFacet,
-  ).getVoterInvitations();
-  assert.equal(invitations.length, values(voterAddresses).length);
-
-  /**
-   * @param {[string, Promise<Invitation>][]} addrInvitations
-   */
-  const distributeInvitations = async addrInvitations => {
-    await Promise.all(
-      addrInvitations.map(async ([addr, invitationP]) => {
-        const [voterInvitation, charterMemberInvitation] = await Promise.all([
-          invitationP,
-          E(
-            E.get(econCharterStartResult).creatorFacet,
-          ).makeCharterMemberInvitation(),
-        ]);
-        console.log('sending charter, voting invitations to', addr);
-        await reserveThenDeposit(
-          `econ committee member ${addr}`,
-          namesByAddressAdmin,
-          addr,
-          [voterInvitation, charterMemberInvitation],
-        );
-        console.log('sent charter, voting invitations to', addr);
-      }),
-    );
-  };
-
-  await distributeInvitations(zip(values(voterAddresses), invitations));
-};
-harden(invitePSMCommitteeMembers);
-
-/** @type {import('@agoric/vats/src/core/manifest.js').BootstrapManifest} */
-export const INVITE_PSM_COMMITTEE_MANIFEST = harden({
-  [invitePSMCommitteeMembers.name]: {
-    consume: {
-      namesByAddressAdmin: true,
-      economicCommitteeCreatorFacet: true,
-      econCharterStartResult: true,
->>>>>>> cc8c1c60
-    },
-    [inviteToPSMCharter.name]: {
-      consume: {
-        namesByAddressAdmin: true,
-        psmCharterCreatorFacet: true,
-      },
-    },
-  }),
-);
-
 /** @type {import('@agoric/vats/src/core/manifest.js').BootstrapManifest} */
 export const PSM_MANIFEST = harden({
   /** @type {import('@agoric/vats/src/core/manifest.js').BootstrapManifestPermit} */
