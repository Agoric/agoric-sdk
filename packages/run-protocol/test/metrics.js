// @ts-check
import { makeNotifierFromAsyncIterable } from '@agoric/notifier';
import { E } from '@endo/eventual-send';
import { diff } from 'deep-object-diff';

/**
 * @param {import('ava').ExecutionContext} t
 * @param {Subscription<object>} subscription
 */
export const subscriptionTracker = async (t, subscription) => {
  const metrics = makeNotifierFromAsyncIterable(subscription);
  let notif;
  const getLastNotif = () => notif;

  const assertInitial = async expectedValue => {
    notif = await metrics.getUpdateSince();
    t.deepEqual(notif.value, expectedValue);
  };
  /** @param {Record<string, unknown>} expectedDelta */
  const assertChange = async expectedDelta => {
    const prevNotif = notif;
    notif = await metrics.getUpdateSince(notif.updateCount);
    const actualDelta = diff(prevNotif.value, notif.value);
    console.log({ actualDelta });
    t.deepEqual(actualDelta, expectedDelta, 'Unexpected delta');
  };
<<<<<<< HEAD
  return { assertChange, assertInitial, getLastNotif };
=======
  const assertState = async expectedState => {
    notif = await metrics.getUpdateSince(notif.updateCount);
    t.deepEqual(notif.value, expectedState, 'Unexpected state');
  };
  return { assertChange, assertInitial, assertState };
>>>>>>> 87a9e628
};

/**
 * For public facets that have a `getMetrics` method.
 *
 * @param {import('ava').ExecutionContext} t
 * @param {{getMetrics?: () => Subscription<object>}} publicFacet
 */
export const metricsTracker = async (t, publicFacet) => {
  const metricsSub = await E(publicFacet).getMetrics();
  return subscriptionTracker(t, metricsSub);
};

/**
 * For vaultManager
 *
 * @param {import('ava').ExecutionContext} t
 * @param {{getMetrics?: () => Subscription<import('../src/vaultFactory/vaultManager').MetricsNotification>}} publicFacet
 */
export const vaultManagerMetricsTracker = async (t, publicFacet) => {
  let totalDebtEver = 0n;
  const m = await metricsTracker(t, publicFacet);

  /** @returns {bigint} Proceeds - overage + shortfall */
  const liquidatedYet = () => {
    // XXX re-use the state until subscriptions are lossy https://github.com/Agoric/agoric-sdk/issues/5413
    const { value: v } = m.getLastNotif();
    const [p, o, s] = [
      v.totalProceedsReceived,
      v.totalOverageReceived,
      v.totalShortfallReceived,
    ].map(a => a.value);
    console.log('liquidatedYet', { p, o, s });
    return p - o + s;
  };

  /** @param {bigint} delta */
  const addDebt = delta => {
    totalDebtEver += delta;
    const liquidated = liquidatedYet();
    t.true(
      liquidated < totalDebtEver,
      `Liquidated ${liquidated} must be less than total debt ever ${totalDebtEver}`,
    );
  };

  const assertFullyLiquidated = () => {
    const liquidated = liquidatedYet();
    t.true(
      totalDebtEver - liquidated <= 1,
      `Liquidated ${liquidated} must approx equal total debt ever ${totalDebtEver}`,
    );
  };
  return harden({
    ...m,
    addDebt,
    assertFullyLiquidated,
  });
};<|MERGE_RESOLUTION|>--- conflicted
+++ resolved
@@ -24,15 +24,11 @@
     console.log({ actualDelta });
     t.deepEqual(actualDelta, expectedDelta, 'Unexpected delta');
   };
-<<<<<<< HEAD
-  return { assertChange, assertInitial, getLastNotif };
-=======
   const assertState = async expectedState => {
     notif = await metrics.getUpdateSince(notif.updateCount);
     t.deepEqual(notif.value, expectedState, 'Unexpected state');
   };
-  return { assertChange, assertInitial, assertState };
->>>>>>> 87a9e628
+  return { assertChange, assertInitial, assertState, getLastNotif };
 };
 
 /**
