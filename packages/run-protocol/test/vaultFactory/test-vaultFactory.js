// @ts-check

import { test as unknownTest } from '@agoric/zoe/tools/prepare-test-env-ava.js';
import '@agoric/zoe/exported.js';

import { E } from '@endo/eventual-send';
import { deeplyFulfilled } from '@endo/marshal';

import { makeIssuerKit, AssetKind, AmountMath } from '@agoric/ertp';
import { makeNotifierFromAsyncIterable } from '@agoric/notifier';
import buildManualTimer from '@agoric/zoe/tools/manualTimer.js';
import {
  makeRatio,
  ceilMultiplyBy,
} from '@agoric/zoe/src/contractSupport/index.js';
import { makeScriptedPriceAuthority } from '@agoric/zoe/tools/scriptedPriceAuthority.js';
import { makeManualPriceAuthority } from '@agoric/zoe/tools/manualPriceAuthority.js';
import { assertAmountsEqual } from '@agoric/zoe/test/zoeTestHelpers.js';
import { M, matches } from '@agoric/store';
import { makeParamManagerBuilder } from '@agoric/governance';

import { makeTracer } from '../../src/makeTracer.js';
import { SECONDS_PER_YEAR } from '../../src/interest.js';
import {
  CHARGING_PERIOD_KEY,
  RECORDING_PERIOD_KEY,
} from '../../src/vaultFactory/params.js';
import {
  startEconomicCommittee,
  startVaultFactory,
  setupAmm,
  setupReserve,
} from '../../src/proposals/econ-behaviors.js';
import '../../src/vaultFactory/types.js';
import * as Collect from '../../src/collect.js';
import { calculateCurrentDebt } from '../../src/interest-math.js';

import {
  waitForPromisesToSettle,
  setUpZoeForTest,
  setupBootstrap,
  installGovernance,
} from '../supports.js';
import { unsafeMakeBundleCache } from '../bundleTool.js';

/** @type {import('ava').TestInterface<any>} */
const test = unknownTest;

// #region Support

// TODO path resolve these so refactors detect
const contractRoots = {
  faucet: './test/vaultFactory/faucet.js',
  liquidate: './src/vaultFactory/liquidateMinimum.js',
  VaultFactory: './src/vaultFactory/vaultFactory.js',
  amm: './src/vpool-xyk-amm/multipoolMarketMaker.js',
  reserve: './src/reserve/assetReserve.js',
};

/** @typedef {import('../../src/vaultFactory/vaultFactory').VaultFactoryContract} VFC */

const trace = makeTracer('TestST');

const BASIS_POINTS = 10000n;
const SECONDS_PER_DAY = SECONDS_PER_YEAR / 365n;
const SECONDS_PER_WEEK = SECONDS_PER_DAY * 7n;

// Define locally to test that vaultFactory uses these values
export const Phase = /** @type {const} */ ({
  ACTIVE: 'active',
  LIQUIDATING: 'liquidating',
  CLOSED: 'closed',
  LIQUIDATED: 'liquidated',
  TRANSFER: 'transfer',
});

/**
 * dL: 1M, lM: 105%, lP: 10%, iR: 100, lF: 500
 *
 * @param {Brand} debtBrand
 */
function defaultParamValues(debtBrand) {
  return harden({
    debtLimit: AmountMath.make(debtBrand, 1_000_000n),
    // margin required to maintain a loan
    liquidationMargin: makeRatio(105n, debtBrand),
    // penalty upon liquidation as proportion of debt
    liquidationPenalty: makeRatio(10n, debtBrand),
    // periodic interest rate (per charging period)
    interestRate: makeRatio(100n, debtBrand, BASIS_POINTS),
    // charge to create or increase loan balance
    loanFee: makeRatio(500n, debtBrand, BASIS_POINTS),
  });
}

test.before(async t => {
  const { zoe, feeMintAccess } = setUpZoeForTest();
  const runIssuer = E(zoe).getFeeIssuer();
  const runBrand = E(runIssuer).getBrand();
  const aethKit = makeIssuerKit('aEth');

  const bundleCache = await unsafeMakeBundleCache('./bundles/'); // package-relative
  // note that the liquidation might be a different bundle name
  const bundles = await Collect.allValues({
    faucet: bundleCache.load(contractRoots.faucet, 'faucet'),
    liquidate: bundleCache.load(contractRoots.liquidate, 'liquidateMinimum'),
    VaultFactory: bundleCache.load(contractRoots.VaultFactory, 'VaultFactory'),
    amm: bundleCache.load(contractRoots.amm, 'amm'),
    reserve: bundleCache.load(contractRoots.reserve, 'reserve'),
  });
  const installation = Collect.mapValues(bundles, bundle =>
    E(zoe).install(bundle),
  );

  const contextPs = {
    zoe,
    feeMintAccess,
    bundles,
    installation,
    electorateTerms: undefined,
    aethKit,
    runKit: { issuer: runIssuer, brand: runBrand },
    loanTiming: {
      chargingPeriod: 2n,
      recordingPeriod: 6n,
    },
    minInitialDebt: 50n,
    rates: runBrand.then(r => defaultParamValues(r)),
    aethInitialLiquidity: AmountMath.make(aethKit.brand, 300n),
  };
  const frozenCtx = await deeplyFulfilled(harden(contextPs));
  t.context = { ...frozenCtx, bundleCache };
  trace(t, 'CONTEXT');
});

const setupAmmAndElectorate = async (t, aethLiquidity, runLiquidity) => {
  const {
    zoe,
    aethKit: { issuer: aethIssuer },
    electorateTerms = { committeeName: 'The Cabal', committeeSize: 1 },
    timer,
  } = t.context;

  const space = setupBootstrap(t, timer);
  const { consume, instance } = space;
  installGovernance(zoe, space.installation.produce);
  space.installation.produce.amm.resolve(t.context.installation.amm);
  await startEconomicCommittee(space, electorateTerms);
  await setupAmm(space);

  const governorCreatorFacet = consume.ammGovernorCreatorFacet;
  const governorInstance = await instance.consume.ammGovernor;
  const governorPublicFacet = await E(zoe).getPublicFacet(governorInstance);
  const governedInstance = E(governorPublicFacet).getGovernedContract();

  /** @type { GovernedPublicFacet<XYKAMMPublicFacet> } */
  // @ts-expect-error cast from unknown
  const ammPublicFacet = await E(governorCreatorFacet).getPublicFacet();

  const liquidityIssuer = E(ammPublicFacet).addPool(aethIssuer, 'Aeth');
  const liquidityBrand = await E(liquidityIssuer).getBrand();

  const liqProposal = harden({
    give: {
      Secondary: aethLiquidity.proposal,
      Central: runLiquidity.proposal,
    },
    want: { Liquidity: AmountMath.makeEmpty(liquidityBrand) },
  });
  const liqInvitation = await E(ammPublicFacet).makeAddLiquidityInvitation();

  const ammLiquiditySeat = await E(zoe).offer(
    liqInvitation,
    liqProposal,
    harden({
      Secondary: aethLiquidity.payment,
      Central: runLiquidity.payment,
    }),
  );

  // TODO get the creator directly
  const newAmm = {
    ammCreatorFacet: await consume.ammCreatorFacet,
    ammPublicFacet,
    instance: governedInstance,
    ammLiquidity: E(ammLiquiditySeat).getPayout('Liquidity'),
  };

  return { amm: newAmm, space };
};

/**
 *
 * @param {import('ava').ExecutionContext<any>} t
 * @param {bigint} runInitialLiquidity
 */
const getRunFromFaucet = async (t, runInitialLiquidity) => {
  const {
    installation: { faucet: installation },
    zoe,
    feeMintAccess,
    runKit: { brand: runBrand },
  } = t.context;
  /** @type {Promise<Installation<import('./faucet.js').start>>} */
  // On-chain, there will be pre-existing RUN. The faucet replicates that
  // @ts-expect-error
  const { creatorFacet: faucetCreator } = await E(zoe).startInstance(
    installation,
    {},
    {},
    harden({ feeMintAccess }),
  );
  const faucetSeat = E(zoe).offer(
    await E(faucetCreator).makeFaucetInvitation(),
    harden({
      give: {},
      want: { RUN: AmountMath.make(runBrand, runInitialLiquidity) },
    }),
    harden({}),
  );

  const runPayment = await E(faucetSeat).getPayout('RUN');
  return runPayment;
};

/**
 * NOTE: called separately by each test so AMM/zoe/priceAuthority don't interfere
 *
 * @param {import('ava').ExecutionContext<any>} t
 * @param {Array<NatValue> | Ratio} priceOrList
 * @param {Amount} unitAmountIn
 * @param {TimerService} timer
 * @param {unknown} quoteInterval
 * @param {bigint} runInitialLiquidity
 */
async function setupServices(
  t,
  priceOrList,
  unitAmountIn,
  timer = buildManualTimer(t.log),
  quoteInterval,
  runInitialLiquidity,
) {
  const {
    zoe,
    runKit: { issuer: runIssuer, brand: runBrand },
    aethKit: { brand: aethBrand, issuer: aethIssuer, mint: aethMint },
    loanTiming,
    minInitialDebt,
    rates,
    aethInitialLiquidity,
  } = t.context;
  t.context.timer = timer;

  const runPayment = await getRunFromFaucet(t, runInitialLiquidity);
  trace(t, 'faucet', { runInitialLiquidity, runPayment });

  const runLiquidity = {
    proposal: harden(AmountMath.make(runBrand, runInitialLiquidity)),
    payment: runPayment,
  };

  const aethLiquidity = {
    proposal: aethInitialLiquidity,
    payment: aethMint.mintPayment(aethInitialLiquidity),
  };
  const { amm: ammFacets, space } = await setupAmmAndElectorate(
    t,
    aethLiquidity,
    runLiquidity,
  );
  const { consume, produce } = space;
  trace(t, 'amm', { ammFacets });

  const quoteMint = makeIssuerKit('quote', AssetKind.SET).mint;
  // Cheesy hack for easy use of manual price authority
  const pa = Array.isArray(priceOrList)
    ? makeScriptedPriceAuthority({
        actualBrandIn: aethBrand,
        actualBrandOut: runBrand,
        priceList: priceOrList,
        timer,
        quoteMint,
        unitAmountIn,
        quoteInterval,
      })
    : makeManualPriceAuthority({
        actualBrandIn: aethBrand,
        actualBrandOut: runBrand,
        initialPrice: priceOrList,
        timer,
        quoteMint,
      });
  produce.priceAuthority.resolve(pa);

  const {
    installation: { produce: iProduce },
  } = space;
  // make the installation available for setupReserve
  iProduce.reserve.resolve(t.context.installation.reserve);
  // produce the reserve instance in the space
  await setupReserve(space);
  iProduce.VaultFactory.resolve(t.context.installation.VaultFactory);
  iProduce.liquidate.resolve(t.context.installation.liquidate);
  await startVaultFactory(space, { loanParams: loanTiming }, minInitialDebt);

  const governorCreatorFacet = consume.vaultFactoryGovernorCreator;
  /** @type {Promise<VaultFactory & LimitedCreatorFacet<unknown>>} */
  const vaultFactoryCreatorFacetP = E(governorCreatorFacet).getCreatorFacet();

  // Add a vault that will lend on aeth collateral
<<<<<<< HEAD
  /** @type {Promise<VaultKitManager>} */
  const aethVaultManagerP = E(vaultFactoryCreatorFacetP).addVaultType(
=======
  /** @type {Promise<VaultManager>} */
  const aethVaultManagerP = E(vaultFactoryCreatorFacet).addVaultType(
>>>>>>> 96c98115
    aethIssuer,
    'AEth',
    rates,
  );
<<<<<<< HEAD
=======
  /** @type {[any, VaultFactory, VFC['publicFacet'], VaultManager, PriceAuthority]} */
  // @ts-expect-error cast
>>>>>>> 96c98115
  const [
    governorInstance,
    vaultFactory, // creator
    lender,
    aethVaultManager,
    priceAuthority,
  ] = await Promise.all([
    E(consume.agoricNames).lookup('instance', 'VaultFactoryGovernor'),
    vaultFactoryCreatorFacetP,
    E(governorCreatorFacet).getPublicFacet(),
    aethVaultManagerP,
    pa,
  ]);
  trace(t, 'pa', {
    governorInstance,
    vaultFactory,
    lender,
    priceAuthority,
  });

  const { g, v } = {
    g: {
      governorInstance,
      governorPublicFacet: E(zoe).getPublicFacet(governorInstance),
      governorCreatorFacet,
    },
    v: {
      vaultFactory,
      lender,
      aethVaultManager,
    },
  };

  return {
    zoe,
    governor: g,
    vaultFactory: v,
    ammFacets,
    runKit: { issuer: runIssuer, brand: runBrand },
    priceAuthority,
  };
}
// #endregion

test('first', async t => {
  const {
    aethKit: { mint: aethMint, issuer: aethIssuer, brand: aethBrand },
    runKit: { issuer: runIssuer, brand: runBrand },
    zoe,
    rates,
  } = t.context;
  t.context.loanTiming = {
    chargingPeriod: 2n,
    recordingPeriod: 10n,
  };

  const services = await setupServices(
    t,
    [500n, 15n],
    AmountMath.make(aethBrand, 900n),
    undefined,
    undefined,
    500n,
  );
  const { vaultFactory, lender, aethVaultManager } = services.vaultFactory;
  trace(t, 'services', { services, vaultFactory, lender });

  // Create a loan for 470 RUN with 1100 aeth collateral
  const collateralAmount = AmountMath.make(aethBrand, 1100n);
  const loanAmount = AmountMath.make(runBrand, 470n);
  /** @type {UserSeat<VaultKit>} */
  const vaultSeat = await E(zoe).offer(
    await E(lender).makeVaultInvitation(),
    harden({
      give: { Collateral: collateralAmount },
      want: { RUN: loanAmount },
    }),
    harden({
      Collateral: aethMint.mintPayment(collateralAmount),
    }),
  );

  const {
    vault,
    publicNotifiers: { vault: vaultNotifier },
  } = await E(vaultSeat).getOfferResult();
  const debtAmount = await E(vault).getCurrentDebt();
  const fee = ceilMultiplyBy(AmountMath.make(runBrand, 470n), rates.loanFee);
  t.deepEqual(
    debtAmount,
    AmountMath.add(loanAmount, fee),
    'vault lent 470 RUN',
  );
  trace(t, 'correct debt', debtAmount);

  const { RUN: lentAmount } = await E(vaultSeat).getCurrentAllocation();
  const loanProceeds = await E(vaultSeat).getPayouts();
  const runLent = await loanProceeds.RUN;
  t.deepEqual(lentAmount, loanAmount, 'received 47 RUN');
  t.deepEqual(
    await E(vault).getCollateralAmount(),
    AmountMath.make(aethBrand, 1100n),
    'vault holds 1100 Collateral',
  );

  // Add more collateral to an existing loan. We get nothing back but a warm
  // fuzzy feeling.

  // partially payback
  const collateralWanted = AmountMath.make(aethBrand, 100n);
  const paybackAmount = AmountMath.make(runBrand, 200n);
  const [paybackPayment, _remainingPayment] = await E(runIssuer).split(
    runLent,
    paybackAmount,
  );

  const seat = await E(zoe).offer(
    await E(vault).makeAdjustBalancesInvitation(),
    harden({
      give: { RUN: paybackAmount },
      want: { Collateral: collateralWanted },
    }),
    harden({
      RUN: paybackPayment,
    }),
  );

  const payouts = E(seat).getPayouts();
  const { Collateral: returnedCollateral, RUN: returnedRun } = await payouts;
  t.deepEqual(
    await E(vault).getCurrentDebt(),
    AmountMath.make(runBrand, 294n),
    'debt reduced to 294 RUN',
  );
  t.deepEqual(
    await E(vault).getCollateralAmount(),
    AmountMath.make(aethBrand, 1000n),
    'vault holds 1000 Collateral',
  );
  t.deepEqual(
    await aethIssuer.getAmountOf(returnedCollateral),
    AmountMath.make(aethBrand, 100n),
    'withdrew 100 collateral',
  );
  t.deepEqual(
    await E(runIssuer).getAmountOf(returnedRun),
    AmountMath.makeEmpty(runBrand),
    'received no run',
  );

  await E(aethVaultManager).liquidateAll();
  const { value: afterLiquidation } = await E(vaultNotifier).getUpdateSince();
  t.is(afterLiquidation.vaultState, Phase.LIQUIDATED);
  t.is((await E(vault).getCurrentDebt()).value, 0n, 'debt is paid off');
  t.deepEqual(
    await E(vault).getCollateralAmount(),
    AmountMath.make(aethBrand, 440n),
    'unused collateral remains after liquidation',
  );

  t.deepEqual(await E(vaultFactory).getRewardAllocation(), {
    RUN: AmountMath.make(runBrand, 24n),
  });
});

test('price drop', async t => {
  const {
    zoe,
    aethKit: { mint: aethMint, issuer: aethIssuer, brand: aethBrand },
    runKit: { brand: runBrand },
    rates,
  } = t.context;

  const manualTimer = buildManualTimer(t.log);
  // When the price falls to 636, the loan will get liquidated. 636 for 900
  // Aeth is 1.4 each. The loan is 270 RUN. The margin is 1.05, so at 636, 400
  // Aeth collateral could support a loan of 268.
  t.context.loanTiming = {
    chargingPeriod: 2n,
    recordingPeriod: 10n,
  };

  const services = await setupServices(
    t,
    makeRatio(1000n, runBrand, 900n, aethBrand),
    AmountMath.make(aethBrand, 900n),
    manualTimer,
    undefined,
    500n,
  );
  trace(t, 'setup');

  const {
    vaultFactory: { vaultFactory, lender },
    priceAuthority,
  } = services;

  // Create a loan for 270 RUN with 400 aeth collateral
  const collateralAmount = AmountMath.make(aethBrand, 400n);
  const loanAmount = AmountMath.make(runBrand, 270n);
  /** @type {UserSeat<VaultKit>} */
  const vaultSeat = await E(zoe).offer(
    await E(lender).makeVaultInvitation(),
    harden({
      give: { Collateral: collateralAmount },
      want: { RUN: loanAmount },
    }),
    harden({
      Collateral: aethMint.mintPayment(collateralAmount),
    }),
  );
  trace(t, 'loan made', loanAmount);

  const {
    vault,
    publicNotifiers: { vault: vaultNotifier },
  } = await E(vaultSeat).getOfferResult();
  trace(t, 'offer result', vault);
  const debtAmount = await E(vault).getCurrentDebt();
  const fee = ceilMultiplyBy(loanAmount, rates.loanFee);
  t.deepEqual(
    debtAmount,
    AmountMath.add(loanAmount, fee),
    'borrower RUN amount does not match',
  );

  let notification = await E(vaultNotifier).getUpdateSince();
  trace(t, 'got notificaation', notification);

  t.is(notification.value.vaultState, Phase.ACTIVE);
  t.deepEqual((await notification.value).debtSnapshot, {
    debt: AmountMath.add(loanAmount, fee),
    interest: makeRatio(100n, runBrand),
  });
  const { RUN: lentAmount } = await E(vaultSeat).getCurrentAllocation();
  t.truthy(AmountMath.isEqual(lentAmount, loanAmount), 'received 470 RUN');
  t.deepEqual(
    await E(vault).getCollateralAmount(),
    AmountMath.make(aethBrand, 400n),
    'vault holds 11 Collateral',
  );
  trace(t, 'pa2', priceAuthority);

  // @ts-expect-error mock
  priceAuthority.setPrice(makeRatio(677n, runBrand, 900n, aethBrand));
  trace(t, 'price dropped a little');
  notification = await E(vaultNotifier).getUpdateSince();
  t.is(notification.value.vaultState, Phase.ACTIVE);

  // @ts-expect-error mock
  await E(priceAuthority).setPrice(makeRatio(636n, runBrand, 900n, aethBrand));
  notification = await E(vaultNotifier).getUpdateSince(
    notification.updateCount,
  );
  trace(t, 'price changed to liquidate', notification.value.vaultState);
  t.is(notification.value.vaultState, Phase.LIQUIDATING);

  t.deepEqual(
    await E(vault).getCollateralAmount(),
    AmountMath.makeEmpty(aethBrand),
    'Collateral consumed while liquidating',
  );
  t.deepEqual(
    await E(vault).getCurrentDebt(),
    AmountMath.make(runBrand, 284n),
    'Debt remains while liquidating',
  );
  trace(t, 'debt remains', AmountMath.make(runBrand, 284n));

  // @ts-expect-error mock
  await E(priceAuthority).setPrice(makeRatio(1000n, runBrand, 900n, aethBrand));
  trace(t, 'debt gone');
  notification = await E(vaultNotifier).getUpdateSince(
    notification.updateCount,
  );
  t.is(notification.value.vaultState, Phase.LIQUIDATED);
  t.truthy(await E(vaultSeat).hasExited());

  const debtAmountAfter = await E(vault).getCurrentDebt();
  const finalNotification = await E(vaultNotifier).getUpdateSince();
  t.is(finalNotification.value.vaultState, Phase.LIQUIDATED);
  t.deepEqual(finalNotification.value.locked, AmountMath.make(aethBrand, 2n));
  t.is(debtAmountAfter.value, 30n);

  t.deepEqual(await E(vaultFactory).getRewardAllocation(), {
    RUN: AmountMath.make(runBrand, 14n),
  });

  /** @type {UserSeat<string>} */
  const closeSeat = await E(zoe).offer(E(vault).makeCloseInvitation());
  await E(closeSeat).getOfferResult();

  const closeProceeds = await E(closeSeat).getPayouts();
  const collProceeds = await aethIssuer.getAmountOf(closeProceeds.Collateral);
  const runProceeds = await E(services.runKit.issuer).getAmountOf(
    closeProceeds.RUN,
  );

  t.deepEqual(runProceeds, AmountMath.make(runBrand, 0n));
  t.deepEqual(collProceeds, AmountMath.make(aethBrand, 2n));
  t.deepEqual(
    await E(vault).getCollateralAmount(),
    AmountMath.makeEmpty(aethBrand),
  );
});

test('price falls precipitously', async t => {
  const {
    zoe,
    aethKit: { mint: aethMint, issuer: aethIssuer, brand: aethBrand },
    runKit: { brand: runBrand },
    rates,
  } = t.context;
  t.context.loanTiming = {
    chargingPeriod: 2n,
    recordingPeriod: 10n,
  };
  t.context.aethInitialLiquidity = AmountMath.make(aethBrand, 900n);

  // The borrower will deposit 4 Aeth, and ask to borrow 470 RUN. The
  // PriceAuthority's initial quote is 180. The max loan on 4 Aeth would be 600
  // (to make the margin 20%).
  // When the price falls to 123, the loan will get liquidated. At that point, 4
  // Aeth is worth 492, with a 5% margin, 493 is required.
  // The Autowap provides 534 RUN for the 4 Aeth collateral, so the borrower
  // gets 41 back

  const manualTimer = buildManualTimer(t.log);
  const services = await setupServices(
    t,
    [2200n, 19180n, 1650n, 150n],
    AmountMath.make(aethBrand, 900n),
    manualTimer,
    undefined,
    1500n,
  );
  const { vaultFactory, lender } = services.vaultFactory;

  // Create a loan for 370 RUN with 400 aeth collateral
  const collateralAmount = AmountMath.make(aethBrand, 400n);
  const loanAmount = AmountMath.make(runBrand, 370n);
  /** @type {UserSeat<VaultKit>} */
  const userSeat = await E(zoe).offer(
    E(lender).makeVaultInvitation(),
    harden({
      give: { Collateral: collateralAmount },
      want: { RUN: loanAmount },
    }),
    harden({
      Collateral: aethMint.mintPayment(collateralAmount),
    }),
  );

  const {
    vault,
    publicNotifiers: { vault: vaultNotifier },
  } = await E(userSeat).getOfferResult();
  const debtAmount = await E(vault).getCurrentDebt();
  const fee = ceilMultiplyBy(AmountMath.make(runBrand, 370n), rates.loanFee);
  t.deepEqual(
    debtAmount,
    AmountMath.add(loanAmount, fee),
    'borrower owes 388 RUN',
  );
  trace(t, 'correct debt', debtAmount);

  const { RUN: lentAmount } = await E(userSeat).getCurrentAllocation();
  t.deepEqual(lentAmount, loanAmount, 'received 470 RUN');
  t.deepEqual(
    await E(vault).getCollateralAmount(),
    AmountMath.make(aethBrand, 400n),
    'vault holds 400 Collateral',
  );

  // Sell some Eth to drive the value down
  const swapInvitation = E(
    services.ammFacets.ammPublicFacet,
  ).makeSwapInvitation();
  const proposal = harden({
    give: { In: AmountMath.make(aethBrand, 200n) },
    want: { Out: AmountMath.makeEmpty(runBrand) },
  });
  await E(zoe).offer(
    await swapInvitation,
    proposal,
    harden({
      In: aethMint.mintPayment(AmountMath.make(aethBrand, 200n)),
    }),
  );

  async function assertDebtIs(value) {
    const debt = await E(vault).getCurrentDebt();
    t.is(
      debt.value,
      BigInt(value),
      `Expected debt ${debt.value} to be ${value}`,
    );
  }

  await manualTimer.tick();
  await assertDebtIs(debtAmount.value);

  await manualTimer.tick();
  await assertDebtIs(debtAmount.value);

  await manualTimer.tick();
  await assertDebtIs(debtAmount.value);

  await manualTimer.tick();
  await waitForPromisesToSettle();
  // An emergency liquidation got less than full value
  const debtAfterLiquidation = await E(vault).getCurrentDebt();
  t.deepEqual(
    debtAfterLiquidation,
    AmountMath.make(runBrand, 103n),
    `Expected ${debtAfterLiquidation.value} to be less than 110`,
  );

  t.deepEqual(await E(vaultFactory).getRewardAllocation(), {
    RUN: AmountMath.make(runBrand, 19n),
  });

  t.deepEqual(
    await E(vault).getCollateralAmount(),
    // XXX collateral left when there's still debt
    AmountMath.make(aethBrand, 1n),
    'Collateral reduced after liquidation',
  );
  // TODO take all collateral when vault is underwater
  // t.deepEqual(
  //   await E(vault).getCollateralAmount(),
  //   AmountMath.makeEmpty(aethBrand),
  //   'Collateral used up trying to cover debt',
  // );

  t.deepEqual(
    await E(vault).getCurrentDebt(),
    debtAfterLiquidation,
    'Liquidation didn’t fully cover debt',
  );

  const finalNotification = await E(vaultNotifier).getUpdateSince();
  t.is(finalNotification.value.vaultState, Phase.LIQUIDATED);

  /** @type {UserSeat<string>} */
  const closeSeat = await E(zoe).offer(E(vault).makeCloseInvitation());
  // closing with 64n RUN remaining in debt
  await E(closeSeat).getOfferResult();

  const closeProceeds = await E(closeSeat).getPayouts();
  const collProceeds = await aethIssuer.getAmountOf(closeProceeds.Collateral);
  const runProceeds = await E(services.runKit.issuer).getAmountOf(
    closeProceeds.RUN,
  );

  t.deepEqual(runProceeds, AmountMath.make(runBrand, 0n));
  t.deepEqual(collProceeds, AmountMath.make(aethBrand, 1n));
  t.deepEqual(
    await E(vault).getCollateralAmount(),
    AmountMath.makeEmpty(aethBrand),
  );
});

test('vaultFactory display collateral', async t => {
  const {
    aethKit: { brand: aethBrand },
    runKit: { brand: runBrand },
    rates: defaultRates,
  } = t.context;
  t.context.aethInitialLiquidity = AmountMath.make(aethBrand, 900n);
  t.context.rates = harden({
    ...defaultRates,
    loanFee: makeRatio(530n, runBrand, BASIS_POINTS),
  });

  const services = await setupServices(
    t,
    [500n, 1500n],
    AmountMath.make(aethBrand, 90n),
    buildManualTimer(t.log),
    undefined,
    500n,
  );

  const { vaultFactory } = services.vaultFactory;
  const collaterals = await E(vaultFactory).getCollaterals();
  t.deepEqual(collaterals[0], {
    brand: aethBrand,
    liquidationMargin: makeRatio(105n, runBrand),
    stabilityFee: makeRatio(530n, runBrand, BASIS_POINTS),
    marketPrice: makeRatio(5n, runBrand, 1n, aethBrand),
    interestRate: makeRatio(100n, runBrand, 10000n, runBrand),
  });
});

// charging period is 1 week. Clock ticks by days
test('interest on multiple vaults', async t => {
  const {
    zoe,
    aethKit: { mint: aethMint, brand: aethBrand },
    runKit: { issuer: runIssuer, brand: runBrand },
    rates: defaultRates,
  } = t.context;
  const rates = {
    ...defaultRates,
    interestRate: makeRatio(5n, runBrand),
  };
  t.context.rates = rates;
  t.context.loanTiming = {
    chargingPeriod: SECONDS_PER_WEEK,
    recordingPeriod: SECONDS_PER_WEEK,
  };

  // Clock ticks by days
  const manualTimer = buildManualTimer(t.log, 0n, SECONDS_PER_DAY);
  const services = await setupServices(
    t,
    [500n, 1500n],
    AmountMath.make(aethBrand, 90n),
    manualTimer,
    SECONDS_PER_DAY,
    500n,
  );
  const { vaultFactory, lender } = services.vaultFactory;

  // Create a loan for Alice for 4700 RUN with 1100 aeth collateral
  const collateralAmount = AmountMath.make(aethBrand, 1100n);
  const aliceLoanAmount = AmountMath.make(runBrand, 4700n);
  /** @type {UserSeat<VaultKit>} */
  const aliceLoanSeat = await E(zoe).offer(
    E(lender).makeVaultInvitation(),
    harden({
      give: { Collateral: collateralAmount },
      want: { RUN: aliceLoanAmount },
    }),
    harden({
      Collateral: aethMint.mintPayment(collateralAmount),
    }),
  );
  const {
    vault: aliceVault,
    publicNotifiers: { vault: aliceNotifier, asset: assetNotifier },
  } = await E(aliceLoanSeat).getOfferResult();

  const debtAmount = await E(aliceVault).getCurrentDebt();
  const fee = ceilMultiplyBy(aliceLoanAmount, rates.loanFee);
  t.deepEqual(
    debtAmount,
    AmountMath.add(aliceLoanAmount, fee),
    'vault lent 4700 RUN + fees',
  );

  const { RUN: lentAmount } = await E(aliceLoanSeat).getCurrentAllocation();
  const loanProceeds = await E(aliceLoanSeat).getPayouts();
  t.deepEqual(lentAmount, aliceLoanAmount, 'received 4700 RUN');

  const runLent = await loanProceeds.RUN;
  t.truthy(
    AmountMath.isEqual(
      await E(runIssuer).getAmountOf(runLent),
      AmountMath.make(runBrand, 4700n),
    ),
  );

  // Create a loan for Bob for 3200 RUN with 800 aeth collateral
  const bobCollateralAmount = AmountMath.make(aethBrand, 800n);
  const bobLoanAmount = AmountMath.make(runBrand, 3200n);
  /** @type {UserSeat<VaultKit>} */
  const bobLoanSeat = await E(zoe).offer(
    E(lender).makeVaultInvitation(),
    harden({
      give: { Collateral: bobCollateralAmount },
      want: { RUN: bobLoanAmount },
    }),
    harden({
      Collateral: aethMint.mintPayment(bobCollateralAmount),
    }),
  );
  const {
    vault: bobVault,
    publicNotifiers: { vault: bobNotifier },
  } = await E(bobLoanSeat).getOfferResult();

  const bobDebtAmount = await E(bobVault).getCurrentDebt();
  const bobFee = ceilMultiplyBy(bobLoanAmount, rates.loanFee);
  t.deepEqual(
    bobDebtAmount,
    AmountMath.add(bobLoanAmount, bobFee),
    'vault lent 3200 RUN + fees',
  );

  const { RUN: bobLentAmount } = await E(bobLoanSeat).getCurrentAllocation();
  const bobLoanProceeds = await E(bobLoanSeat).getPayouts();
  t.deepEqual(bobLentAmount, bobLoanAmount, 'received 4700 RUN');

  const bobRunLent = await bobLoanProceeds.RUN;
  t.truthy(
    AmountMath.isEqual(
      await E(runIssuer).getAmountOf(bobRunLent),
      AmountMath.make(runBrand, 3200n),
    ),
  );

  // { chargingPeriod: weekly, recordingPeriod: weekly }
  // Advance 8 days, past one charging and recording period
  for (let i = 0; i < 8; i += 1) {
    manualTimer.tick();
  }
  await waitForPromisesToSettle();

  const assetUpdate = await E(assetNotifier).getUpdateSince();
  const aliceUpdate = await E(aliceNotifier).getUpdateSince();
  const bobUpdate = await E(bobNotifier).getUpdateSince();

  // 160n is initial fee. interest is 3n/week. compounding is in the noise.
  const bobAddedDebt = 160n + 3n;
  t.deepEqual(
    calculateCurrentDebt(
      bobUpdate.value.debtSnapshot.debt,
      bobUpdate.value.debtSnapshot.interest,
      assetUpdate.value.compoundedInterest,
    ),
    AmountMath.make(runBrand, 3200n + bobAddedDebt),
  );
  t.deepEqual(bobUpdate.value.interestRate, rates.interestRate);
  t.deepEqual(
    bobUpdate.value.liquidationRatio,
    makeRatio(105n, runBrand, 100n),
  );

  // 236 is the initial fee. Interest is ~3n/week
  const aliceAddedDebt = 236n + 3n;
  t.deepEqual(
    calculateCurrentDebt(
      aliceUpdate.value.debtSnapshot.debt,
      aliceUpdate.value.debtSnapshot.interest,
      assetUpdate.value.compoundedInterest,
    ),
    AmountMath.make(runBrand, 4700n + aliceAddedDebt),
    `should have collected ${aliceAddedDebt}`,
  );
  // but no change to the snapshot
  t.deepEqual(aliceUpdate.value.debtSnapshot, {
    debt: AmountMath.make(runBrand, 4935n),
    interest: makeRatio(100n, runBrand, 100n),
  });
  t.deepEqual(aliceUpdate.value.interestRate, rates.interestRate);
  t.deepEqual(aliceUpdate.value.liquidationRatio, makeRatio(105n, runBrand));

  const rewardAllocation = await E(vaultFactory).getRewardAllocation();
  const rewardRunCount = aliceAddedDebt + bobAddedDebt + 1n; // +1 due to rounding
  t.truthy(
    AmountMath.isEqual(
      rewardAllocation.RUN,
      AmountMath.make(runBrand, rewardRunCount),
    ),
    // reward includes 5% fees on two loans plus 1% interest three times on each
    `Should be ${rewardRunCount}, was ${rewardAllocation.RUN.value}`,
  );

  // try opening a vault that can't cover fees
  /** @type {UserSeat<VaultKit>} */
  const caroleLoanSeat = await E(zoe).offer(
    E(lender).makeVaultInvitation(),
    harden({
      give: { Collateral: AmountMath.make(aethBrand, 200n) },
      want: { RUN: AmountMath.make(runBrand, 0n) }, // no debt
    }),
    harden({
      Collateral: aethMint.mintPayment(AmountMath.make(aethBrand, 200n)),
    }),
  );
  await t.throwsAsync(E(caroleLoanSeat).getOfferResult());

  // Advance another 7 days, past one charging and recording period
  for (let i = 0; i < 8; i += 1) {
    manualTimer.tick();
  }
  await waitForPromisesToSettle();

  // open a vault when manager's interest already compounded
  const wantedRun = 1_000n;
  /** @type {UserSeat<VaultKit>} */
  const danLoanSeat = await E(zoe).offer(
    E(lender).makeVaultInvitation(),
    harden({
      give: { Collateral: AmountMath.make(aethBrand, 2_000n) },
      want: { RUN: AmountMath.make(runBrand, wantedRun) },
    }),
    harden({
      Collateral: aethMint.mintPayment(AmountMath.make(aethBrand, 2_000n)),
    }),
  );
  const {
    vault: danVault,
    publicNotifiers: { vault: danNotifier },
  } = await E(danLoanSeat).getOfferResult();
  const danActualDebt = wantedRun + 50n; // includes fees
  t.is((await E(danVault).getCurrentDebt()).value, danActualDebt);
  const normalizedDebt = (await E(danVault).getNormalizedDebt()).value;
  t.true(
    normalizedDebt < danActualDebt,
    `Normalized debt ${normalizedDebt} must be less than actual ${danActualDebt} (after any time elapsed)`,
  );
  t.is((await E(danVault).getNormalizedDebt()).value, 1_047n);
  const danUpdate = await E(danNotifier).getUpdateSince();
  // snapshot should equal actual since no additional time has elapsed
  const { debtSnapshot: danSnap } = danUpdate.value;
  t.is(danSnap.debt.value, danActualDebt);
});

test('adjust balances', async t => {
  const {
    zoe,
    aethKit: { mint: aethMint, issuer: aethIssuer, brand: aethBrand },
    runKit: { issuer: runIssuer, brand: runBrand },
    rates,
  } = t.context;
  t.context;

  const services = await setupServices(
    t,
    [15n],
    AmountMath.make(aethBrand, 1n),
    buildManualTimer(t.log),
    undefined,
    500n,
  );
  const { lender } = services.vaultFactory;

  // initial loan /////////////////////////////////////

  // Create a loan for Alice for 5000 RUN with 1000 aeth collateral
  const collateralAmount = AmountMath.make(aethBrand, 1000n);
  const aliceLoanAmount = AmountMath.make(runBrand, 5000n);
  /** @type {UserSeat<VaultKit>} */
  const aliceLoanSeat = await E(zoe).offer(
    E(lender).makeVaultInvitation(),
    harden({
      give: { Collateral: collateralAmount },
      want: { RUN: aliceLoanAmount },
    }),
    harden({
      Collateral: aethMint.mintPayment(collateralAmount),
    }),
  );
  const {
    vault: aliceVault,
    publicNotifiers: { vault: aliceNotifier },
  } = await E(aliceLoanSeat).getOfferResult();

  let debtAmount = await E(aliceVault).getCurrentDebt();
  const fee = ceilMultiplyBy(aliceLoanAmount, rates.loanFee);
  let runDebtLevel = AmountMath.add(aliceLoanAmount, fee);
  let collateralLevel = AmountMath.make(aethBrand, 1000n);

  t.deepEqual(debtAmount, runDebtLevel, 'vault lent 5000 RUN + fees');
  const { RUN: lentAmount } = await E(aliceLoanSeat).getCurrentAllocation();
  const loanProceeds = await E(aliceLoanSeat).getPayouts();
  t.deepEqual(lentAmount, aliceLoanAmount, 'received 5000 RUN');

  const runLent = await loanProceeds.RUN;
  t.truthy(
    AmountMath.isEqual(
      await E(runIssuer).getAmountOf(runLent),
      AmountMath.make(runBrand, 5000n),
    ),
  );

  let aliceUpdate = await E(aliceNotifier).getUpdateSince();
  t.deepEqual(aliceUpdate.value.debtSnapshot.debt, runDebtLevel);
  t.deepEqual(aliceUpdate.value.debtSnapshot, {
    debt: AmountMath.make(runBrand, 5250n),
    interest: makeRatio(100n, runBrand),
  });

  // increase collateral 1 ///////////////////////////////////// (give both)

  // Alice increase collateral by 100, paying in 50 RUN against debt
  const collateralIncrement = AmountMath.make(aethBrand, 100n);
  const depositRunAmount = AmountMath.make(runBrand, 50n);
  runDebtLevel = AmountMath.subtract(runDebtLevel, depositRunAmount);
  collateralLevel = AmountMath.add(collateralLevel, collateralIncrement);

  const [paybackPayment, _remainingPayment] = await E(runIssuer).split(
    runLent,
    depositRunAmount,
  );

  const aliceAddCollateralSeat1 = await E(zoe).offer(
    E(aliceVault).makeAdjustBalancesInvitation(),
    harden({
      give: { Collateral: collateralIncrement, RUN: depositRunAmount },
    }),
    harden({
      Collateral: aethMint.mintPayment(collateralIncrement),
      RUN: paybackPayment,
    }),
  );

  await E(aliceAddCollateralSeat1).getOfferResult();
  debtAmount = await E(aliceVault).getCurrentDebt();
  t.deepEqual(debtAmount, runDebtLevel);

  const { RUN: lentAmount2 } = await E(
    aliceAddCollateralSeat1,
  ).getCurrentAllocation();
  const loanProceeds2 = await E(aliceAddCollateralSeat1).getPayouts();
  t.deepEqual(lentAmount2, AmountMath.makeEmpty(runBrand), 'no payout');

  const runLent2 = await loanProceeds2.RUN;
  t.truthy(
    AmountMath.isEqual(
      await E(runIssuer).getAmountOf(runLent2),
      AmountMath.makeEmpty(runBrand),
    ),
  );

  aliceUpdate = await E(aliceNotifier).getUpdateSince();
  t.deepEqual(aliceUpdate.value.debtSnapshot.debt, runDebtLevel);

  // increase collateral 2 ////////////////////////////////// (want:s, give:c)

  // Alice increase collateral by 100, withdrawing 50 RUN
  const collateralIncrement2 = AmountMath.make(aethBrand, 100n);
  const withdrawRunAmount = AmountMath.make(runBrand, 50n);
  const withdrawRunAmountWithFees = ceilMultiplyBy(
    withdrawRunAmount,
    rates.loanFee,
  );
  runDebtLevel = AmountMath.add(
    runDebtLevel,
    AmountMath.add(withdrawRunAmount, withdrawRunAmountWithFees),
  );
  collateralLevel = AmountMath.add(collateralLevel, collateralIncrement2);

  const aliceAddCollateralSeat2 = await E(zoe).offer(
    E(aliceVault).makeAdjustBalancesInvitation(),
    harden({
      give: { Collateral: collateralIncrement2 },
      want: { RUN: withdrawRunAmount },
    }),
    harden({
      Collateral: aethMint.mintPayment(collateralIncrement2),
    }),
  );

  await E(aliceAddCollateralSeat2).getOfferResult();
  const { RUN: lentAmount3 } = await E(
    aliceAddCollateralSeat2,
  ).getCurrentAllocation();
  const loanProceeds3 = await E(aliceAddCollateralSeat2).getPayouts();
  t.deepEqual(lentAmount3, AmountMath.make(runBrand, 50n));

  debtAmount = await E(aliceVault).getCurrentDebt();
  t.deepEqual(debtAmount, runDebtLevel);

  const runLent3 = await loanProceeds3.RUN;
  t.truthy(
    AmountMath.isEqual(
      await E(runIssuer).getAmountOf(runLent3),
      AmountMath.make(runBrand, 50n),
    ),
  );

  aliceUpdate = await E(aliceNotifier).getUpdateSince();
  t.deepEqual(aliceUpdate.value.debtSnapshot.debt, runDebtLevel);
  t.deepEqual(aliceUpdate.value.debtSnapshot, {
    debt: AmountMath.make(runBrand, 5253n),
    interest: makeRatio(100n, runBrand),
  });

  // reduce collateral  ///////////////////////////////////// (want both)

  // Alice reduce collateral by 100, withdrawing 50 RUN
  const collateralDecrement = AmountMath.make(aethBrand, 100n);
  const withdrawRun2 = AmountMath.make(runBrand, 50n);
  const withdrawRun2WithFees = ceilMultiplyBy(withdrawRun2, rates.loanFee);
  runDebtLevel = AmountMath.add(
    runDebtLevel,
    AmountMath.add(withdrawRunAmount, withdrawRun2WithFees),
  );
  collateralLevel = AmountMath.subtract(collateralLevel, collateralDecrement);
  const aliceReduceCollateralSeat = await E(zoe).offer(
    E(aliceVault).makeAdjustBalancesInvitation(),
    harden({
      want: { RUN: withdrawRun2, Collateral: collateralDecrement },
    }),
    harden({}),
  );

  await E(aliceReduceCollateralSeat).getOfferResult();

  debtAmount = await E(aliceVault).getCurrentDebt();
  t.deepEqual(debtAmount, runDebtLevel);
  t.deepEqual(collateralLevel, await E(aliceVault).getCollateralAmount());

  const { RUN: lentAmount4 } = await E(
    aliceReduceCollateralSeat,
  ).getCurrentAllocation();
  const loanProceeds4 = await E(aliceReduceCollateralSeat).getPayouts();
  t.deepEqual(lentAmount4, AmountMath.make(runBrand, 50n));

  const runBorrowed = await loanProceeds4.RUN;
  t.truthy(
    AmountMath.isEqual(
      await E(runIssuer).getAmountOf(runBorrowed),
      AmountMath.make(runBrand, 50n),
    ),
  );
  const collateralWithdrawn = await loanProceeds4.Collateral;
  t.truthy(
    AmountMath.isEqual(
      await E(aethIssuer).getAmountOf(collateralWithdrawn),
      collateralDecrement,
    ),
  );

  aliceUpdate = await E(aliceNotifier).getUpdateSince();
  t.deepEqual(aliceUpdate.value.debtSnapshot.debt, runDebtLevel);

  // NSF  ///////////////////////////////////// (want too much of both)

  // Alice reduce collateral by 100, withdrawing 50 RUN
  const collateralDecr2 = AmountMath.make(aethBrand, 800n);
  const withdrawRun3 = AmountMath.make(runBrand, 500n);
  const withdrawRun3WithFees = ceilMultiplyBy(withdrawRun3, rates.loanFee);
  runDebtLevel = AmountMath.add(
    runDebtLevel,
    AmountMath.add(withdrawRunAmount, withdrawRun3WithFees),
  );
  const aliceReduceCollateralSeat2 = await E(zoe).offer(
    E(aliceVault).makeAdjustBalancesInvitation(),
    harden({
      want: { RUN: withdrawRun3, Collateral: collateralDecr2 },
    }),
  );

  await t.throwsAsync(() => E(aliceReduceCollateralSeat2).getOfferResult(), {
    // Double-disclosure bug endojs/endo#640
    // wildcards were:
    // "brand":"[Alleged: RUN brand]","value":"[5829n]"
    // "value":"[3750n]","brand":"[Alleged: RUN brand]"
    message: / is more than the collateralization ratio allows:/,
    // message: /The requested debt {.*} is more than the collateralization ratio allows: {.*}/,
  });
});

test('transfer vault', async t => {
  const {
    aethKit: { mint: aethMint, brand: aethBrand },
    zoe,
    runKit: { issuer: runIssuer, brand: runBrand },
  } = t.context;

  const services = await setupServices(
    t,
    [15n],
    AmountMath.make(aethBrand, 1n),
    buildManualTimer(t.log),
    undefined,
    500n,
  );
  const { lender } = services.vaultFactory;

  // initial loan /////////////////////////////////////

  // Create a loan for Alice for 5000 RUN with 1000 aeth collateral
  const collateralAmount = AmountMath.make(aethBrand, 1000n);
  const aliceLoanAmount = AmountMath.make(runBrand, 5000n);
  /** @type {UserSeat<VaultKit>} */
  const aliceLoanSeat = await E(zoe).offer(
    E(lender).makeVaultInvitation(),
    harden({
      give: { Collateral: collateralAmount },
      want: { RUN: aliceLoanAmount },
    }),
    harden({
      Collateral: aethMint.mintPayment(collateralAmount),
    }),
  );
  const {
    vault: aliceVault,
    publicNotifiers: { vault: aliceNotifier },
  } = await E(aliceLoanSeat).getOfferResult();

  const debtAmount = await E(aliceVault).getCurrentDebt();

  const getInvitationProperties = async invitation => {
    const invitationIssuer = E(zoe).getInvitationIssuer();
    const amount = await E(invitationIssuer).getAmountOf(invitation);
    return amount.value[0];
  };

  // TODO this should not need `await`
  const transferInvite = await E(aliceVault).makeTransferInvitation();
  const inviteProps = await getInvitationProperties(transferInvite);
  trace(t, 'TRANSFER INVITE', transferInvite, inviteProps);
  /** @type {UserSeat<VaultKit>} */
  const transferSeat = await E(zoe).offer(transferInvite);
  const {
    vault: transferVault,
    publicNotifiers: { vault: transferNotifier },
  } = await E(transferSeat).getOfferResult();
  t.throwsAsync(() => E(aliceVault).getCurrentDebt());
  const debtAfter = await E(transferVault).getCurrentDebt();
  t.deepEqual(debtAfter, debtAmount, 'vault lent 5000 RUN + fees');
  const collateralAfter = await E(transferVault).getCollateralAmount();
  t.deepEqual(collateralAmount, collateralAfter, 'vault has 1000n aEth');

  const aliceFinish = await E(aliceNotifier).getUpdateSince();
  t.deepEqual(
    aliceFinish.value.vaultState,
    Phase.TRANSFER,
    'transfer closed old notifier',
  );

  t.like(inviteProps, {
    debtSnapshot: {
      debt: debtAmount,
      interest: aliceFinish.value.debtSnapshot.interest,
    },
    description: 'TransferVault',
    locked: collateralAmount,
    vaultState: 'active',
  });

  const transferStatus = await E(transferNotifier).getUpdateSince();
  t.deepEqual(
    transferStatus.value.vaultState,
    Phase.ACTIVE,
    'new notifier is active',
  );

  // Interleave with `adjustVault`
  // make the invitation first so that we can arrange the interleaving
  // of adjust and tranfer
  // TODO this should not need `await`
  const adjustInvitation = await E(
    transferVault,
  ).makeAdjustBalancesInvitation();
  const { RUN: lentAmount } = await E(aliceLoanSeat).getCurrentAllocation();
  const aliceProceeds = await E(aliceLoanSeat).getPayouts();
  t.deepEqual(lentAmount, aliceLoanAmount, 'received 5000 RUN');
  const borrowedRun = await aliceProceeds.RUN;
  const payoffRun2 = AmountMath.make(runBrand, 600n);
  const [paybackPayment, _remainingPayment] = await E(runIssuer).split(
    borrowedRun,
    payoffRun2,
  );

  // Adjust is multi-turn. Confirm that an interleaved transfer prevents it
  const adjustSeatPromise = E(zoe).offer(
    adjustInvitation,
    harden({
      give: { RUN: payoffRun2 },
    }),
    harden({ RUN: paybackPayment }),
  );
  const t2Invite = await E(transferVault).makeTransferInvitation();
  /** @type {UserSeat<VaultKit>} */
  const t2Seat = await E(zoe).offer(t2Invite);
  const {
    vault: t2Vault,
    publicNotifiers: { vault: t2Notifier },
  } = await E(t2Seat).getOfferResult();
  t.throwsAsync(
    () => E(adjustSeatPromise).getOfferResult(),
    {
      message: 'Transfer during vault adjustment',
    },
    'adjust balances should have been rejected',
  );
  t.throwsAsync(() => E(transferVault).getCurrentDebt());
  const debtAfter2 = await E(t2Vault).getCurrentDebt();
  t.deepEqual(debtAmount, debtAfter2, 'vault lent 5000 RUN + fees');

  const collateralAfter2 = await E(t2Vault).getCollateralAmount();
  t.deepEqual(collateralAmount, collateralAfter2, 'vault has 1000n aEth');

  const transferFinish = await E(transferNotifier).getUpdateSince();
  t.deepEqual(
    transferFinish.value.vaultState,
    Phase.TRANSFER,
    't2 closed old notifier',
  );

  const t2Status = await E(t2Notifier).getUpdateSince();
  t.deepEqual(
    t2Status.value.vaultState,
    Phase.ACTIVE,
    'new notifier is active',
  );
});

// Alice will over repay her borrowed RUN. In order to make that possible,
// Bob will also take out a loan and will give her the proceeds.
test('overdeposit', async t => {
  const {
    aethKit: { mint: aethMint, brand: aethBrand },
    zoe,
    runKit: { issuer: runIssuer, brand: runBrand },
    rates,
  } = t.context;

  const services = await setupServices(
    t,
    [15n],
    AmountMath.make(aethBrand, 1n),
    buildManualTimer(t.log),
    undefined,
    500n,
  );
  const { vaultFactory, lender } = services.vaultFactory;

  // Alice's loan /////////////////////////////////////

  // Create a loan for Alice for 5000 RUN with 1000 aeth collateral
  const collateralAmount = AmountMath.make(aethBrand, 1000n);
  const aliceLoanAmount = AmountMath.make(runBrand, 5000n);
  /** @type {UserSeat<VaultKit>} */
  const aliceLoanSeat = await E(zoe).offer(
    E(lender).makeVaultInvitation(),
    harden({
      give: { Collateral: collateralAmount },
      want: { RUN: aliceLoanAmount },
    }),
    harden({
      Collateral: aethMint.mintPayment(collateralAmount),
    }),
  );
  const {
    vault: aliceVault,
    publicNotifiers: { vault: aliceNotifier },
  } = await E(aliceLoanSeat).getOfferResult();

  let debtAmount = await E(aliceVault).getCurrentDebt();
  const fee = ceilMultiplyBy(aliceLoanAmount, rates.loanFee);
  const runDebt = AmountMath.add(aliceLoanAmount, fee);

  t.deepEqual(debtAmount, runDebt, 'vault lent 5000 RUN + fees');
  const { RUN: lentAmount } = await E(aliceLoanSeat).getCurrentAllocation();
  const aliceProceeds = await E(aliceLoanSeat).getPayouts();
  t.deepEqual(lentAmount, aliceLoanAmount, 'received 5000 RUN');

  const borrowedRun = await aliceProceeds.RUN;
  t.truthy(
    AmountMath.isEqual(
      await E(runIssuer).getAmountOf(borrowedRun),
      AmountMath.make(runBrand, 5000n),
    ),
  );

  let aliceUpdate = await E(aliceNotifier).getUpdateSince();
  t.deepEqual(aliceUpdate.value.debtSnapshot.debt, runDebt);
  t.deepEqual(aliceUpdate.value.locked, collateralAmount);

  // Bob's loan /////////////////////////////////////

  // Create a loan for Bob for 1000 RUN with 200 aeth collateral
  const bobCollateralAmount = AmountMath.make(aethBrand, 200n);
  const bobLoanAmount = AmountMath.make(runBrand, 1000n);
  /** @type {UserSeat<VaultKit>} */
  const bobLoanSeat = await E(zoe).offer(
    E(lender).makeVaultInvitation(),
    harden({
      give: { Collateral: bobCollateralAmount },
      want: { RUN: bobLoanAmount },
    }),
    harden({
      Collateral: aethMint.mintPayment(bobCollateralAmount),
    }),
  );
  const bobProceeds = await E(bobLoanSeat).getPayouts();
  await E(bobLoanSeat).getOfferResult();
  const bobRun = await bobProceeds.RUN;
  t.truthy(
    AmountMath.isEqual(
      await E(runIssuer).getAmountOf(bobRun),
      AmountMath.make(runBrand, 1000n),
    ),
  );

  // overpay debt ///////////////////////////////////// (give RUN)

  const combinedRun = await E(runIssuer).combine(harden([borrowedRun, bobRun]));
  const depositRun2 = AmountMath.make(runBrand, 6000n);

  const aliceOverpaySeat = await E(zoe).offer(
    E(aliceVault).makeAdjustBalancesInvitation(),
    harden({
      give: { RUN: depositRun2 },
    }),
    harden({ RUN: combinedRun }),
  );

  await E(aliceOverpaySeat).getOfferResult();
  debtAmount = await E(aliceVault).getCurrentDebt();
  t.deepEqual(debtAmount, AmountMath.makeEmpty(runBrand));

  const { RUN: lentAmount5 } = await E(aliceOverpaySeat).getCurrentAllocation();
  const loanProceeds5 = await E(aliceOverpaySeat).getPayouts();
  t.deepEqual(lentAmount5, AmountMath.make(runBrand, 750n));

  const runReturned = await loanProceeds5.RUN;
  t.deepEqual(
    await E(runIssuer).getAmountOf(runReturned),
    AmountMath.make(runBrand, 750n),
  );

  aliceUpdate = await E(aliceNotifier).getUpdateSince();
  t.deepEqual(
    aliceUpdate.value.debtSnapshot.debt,
    AmountMath.makeEmpty(runBrand),
  );

  const collectFeesSeat = await E(zoe).offer(
    E(vaultFactory).makeCollectFeesInvitation(),
  );
  await E(collectFeesSeat).getOfferResult();
  assertAmountsEqual(
    t,
    await E.get(E(collectFeesSeat).getCurrentAllocation()).RUN,
    AmountMath.make(runBrand, 300n),
  );
});

// We'll make two loans, and trigger one via price changes, and the other via
// interest charges. The interest rate is 20%. The liquidation margin is 105%.
// Both loans will initially be over collateralized 100%. Alice will withdraw
// enough of the overage that she'll get caught when prices drop. Bob will be
// charged interest (twice), which will trigger liquidation.
test('mutable liquidity triggers and interest', async t => {
  const {
    zoe,
    aethKit: { mint: aethMint, issuer: aethIssuer, brand: aethBrand },
    runKit: { issuer: runIssuer, brand: runBrand },
    rates: defaultRates,
  } = t.context;
  t.context.aethInitialLiquidity = AmountMath.make(aethBrand, 90_000_000n);

  // Add a vaultManager with 10000 aeth collateral at a 200 aeth/RUN rate
  const rates = harden({
    ...defaultRates,
    // charge 5% interest
    interestRate: makeRatio(30n, runBrand),
    liquidationMargin: makeRatio(130n, runBrand),
  });
  t.context.rates = rates;

  t.context.loanTiming = {
    chargingPeriod: SECONDS_PER_WEEK,
    recordingPeriod: SECONDS_PER_WEEK,
  };

  // charge interest on every tick
  const manualTimer = buildManualTimer(t.log, 0n, SECONDS_PER_WEEK);
  const services = await setupServices(
    t,
    makeRatio(10n, runBrand, 1n, aethBrand),
    AmountMath.make(aethBrand, 1n),
    manualTimer,
    SECONDS_PER_WEEK,
    500_000_000n,
  );

  const {
    vaultFactory: { lender },
    priceAuthority,
  } = services;

  // initial loans /////////////////////////////////////

  // ALICE ////////////////////////////////////////////

  // Create a loan for Alice for 5000 RUN with 1000 aeth collateral
  // ratio is 4:1
  const aliceCollateralAmount = AmountMath.make(aethBrand, 1000n);
  const aliceLoanAmount = AmountMath.make(runBrand, 5000n);
  /** @type {UserSeat<VaultKit>} */
  const aliceLoanSeat = await E(zoe).offer(
    E(lender).makeVaultInvitation(),
    harden({
      give: { Collateral: aliceCollateralAmount },
      want: { RUN: aliceLoanAmount },
    }),
    harden({
      Collateral: aethMint.mintPayment(aliceCollateralAmount),
    }),
  );
  const {
    vault: aliceVault,
    publicNotifiers: { vault: aliceNotifier },
  } = await E(aliceLoanSeat).getOfferResult();

  const aliceDebtAmount = await E(aliceVault).getCurrentDebt();
  const fee = ceilMultiplyBy(aliceLoanAmount, rates.loanFee);
  const aliceRunDebtLevel = AmountMath.add(aliceLoanAmount, fee);

  t.deepEqual(aliceDebtAmount, aliceRunDebtLevel, 'vault lent 5000 RUN + fees');
  const { RUN: aliceLentAmount } = await E(
    aliceLoanSeat,
  ).getCurrentAllocation();
  const aliceLoanProceeds = await E(aliceLoanSeat).getPayouts();
  t.deepEqual(aliceLentAmount, aliceLoanAmount, 'received 5000 RUN');
  trace(t, 'alice vault');

  const aliceRunLent = await aliceLoanProceeds.RUN;
  t.truthy(
    AmountMath.isEqual(
      await E(runIssuer).getAmountOf(aliceRunLent),
      aliceLoanAmount,
    ),
  );

  let aliceUpdate = await E(aliceNotifier).getUpdateSince();
  t.deepEqual(aliceUpdate.value.debtSnapshot.debt, aliceRunDebtLevel);

  // BOB //////////////////////////////////////////////

  // Create a loan for Bob for 650 RUN with 100 Aeth collateral
  const bobCollateralAmount = AmountMath.make(aethBrand, 100n);
  const bobLoanAmount = AmountMath.make(runBrand, 512n);
  /** @type {UserSeat<VaultKit>} */
  const bobLoanSeat = await E(zoe).offer(
    E(lender).makeVaultInvitation(),
    harden({
      give: { Collateral: bobCollateralAmount },
      want: { RUN: bobLoanAmount },
    }),
    harden({
      Collateral: aethMint.mintPayment(bobCollateralAmount),
    }),
  );
  const {
    vault: bobVault,
    publicNotifiers: { vault: bobNotifier },
  } = await E(bobLoanSeat).getOfferResult();

  const bobDebtAmount = await E(bobVault).getCurrentDebt();
  const bobFee = ceilMultiplyBy(bobLoanAmount, rates.loanFee);
  const bobRunDebtLevel = AmountMath.add(bobLoanAmount, bobFee);

  t.deepEqual(bobDebtAmount, bobRunDebtLevel, 'vault lent 5000 RUN + fees');
  const { RUN: bobLentAmount } = await E(bobLoanSeat).getCurrentAllocation();
  const bobLoanProceeds = await E(bobLoanSeat).getPayouts();
  t.deepEqual(bobLentAmount, bobLoanAmount, 'received 5000 RUN');
  trace(t, 'bob vault');

  const bobRunLent = await bobLoanProceeds.RUN;
  t.truthy(
    AmountMath.isEqual(
      await E(runIssuer).getAmountOf(bobRunLent),
      bobLoanAmount,
    ),
  );

  let bobUpdate = await E(bobNotifier).getUpdateSince();
  t.deepEqual(bobUpdate.value.debtSnapshot.debt, bobRunDebtLevel);

  // reduce collateral  /////////////////////////////////////

  // Alice reduce collateral by 300. That leaves her at 700 * 10 > 1.05 * 5000.
  // Prices will drop from 10 to 7, she'll be liquidated: 700 * 7 < 1.05 * 5000.
  const collateralDecrement = AmountMath.make(aethBrand, 300n);
  const aliceReduceCollateralSeat = await E(zoe).offer(
    E(aliceVault).makeAdjustBalancesInvitation(),
    harden({
      want: { Collateral: collateralDecrement },
    }),
  );
  await E(aliceReduceCollateralSeat).getOfferResult();

  const { Collateral: aliceWithdrawnAeth } = await E(
    aliceReduceCollateralSeat,
  ).getCurrentAllocation();
  const loanProceeds4 = await E(aliceReduceCollateralSeat).getPayouts();
  t.deepEqual(aliceWithdrawnAeth, AmountMath.make(aethBrand, 300n));

  const collateralWithdrawn = await loanProceeds4.Collateral;
  t.truthy(
    AmountMath.isEqual(
      await E(aethIssuer).getAmountOf(collateralWithdrawn),
      collateralDecrement,
    ),
  );

  aliceUpdate = await E(aliceNotifier).getUpdateSince(aliceUpdate.updateCount);
  t.deepEqual(aliceUpdate.value.debtSnapshot.debt, aliceRunDebtLevel);
  trace(t, 'alice reduce collateral');

  // @ts-expect-error mock
  await E(priceAuthority).setPrice(makeRatio(7n, runBrand, 1n, aethBrand));
  trace(t, 'changed price to 7');

  // expect Alice to be liquidated because her collateral is too low.
  aliceUpdate = await E(aliceNotifier).getUpdateSince(aliceUpdate.updateCount);
  trace(t, 'alice liquidating?', aliceUpdate.value.vaultState);
  t.is(aliceUpdate.value.vaultState, Phase.LIQUIDATING);

  // XXX this causes BOB to get liquidated, which is suspicious. Revisit this test case
  await waitForPromisesToSettle();
  bobUpdate = await E(bobNotifier).getUpdateSince();
  trace(t, 'bob not liquidating?', bobUpdate.value.vaultState);
  t.is(bobUpdate.value.vaultState, Phase.ACTIVE);

  // Bob's loan is now 777 RUN (including interest) on 100 Aeth, with the price
  // at 7. 100 * 7 > 1.05 * 777. When interest is charged again, Bob should get
  // liquidated.

  for (let i = 0; i < 8; i += 1) {
    manualTimer.tick();
  }
  t.is(bobUpdate.value.vaultState, Phase.ACTIVE);
  trace(
    t,
    'bob active 2?',
    bobUpdate.value.vaultState,
    await E(bobVault).getCurrentDebt(),
  );

  aliceUpdate = await E(aliceNotifier).getUpdateSince(aliceUpdate.updateCount);
  t.is(aliceUpdate.value.vaultState, Phase.LIQUIDATED);
  trace(t, 'alice liquidated');

  bobUpdate = await E(bobNotifier).getUpdateSince();
  trace(
    t,
    'bob state?',
    bobUpdate.value.vaultState,
    await E(bobVault).getCurrentDebt(),
  );
  // 5 days pass
  manualTimer.tick();
  manualTimer.tick();
  manualTimer.tick();
  manualTimer.tick();
  await manualTimer.tick();
  await waitForPromisesToSettle();

  bobUpdate = await E(bobNotifier).getUpdateSince();
  trace(
    t,
    'bob 2 state?',
    bobUpdate.value.vaultState,
    await E(bobVault).getCurrentDebt(),
  );

  await waitForPromisesToSettle();
  bobUpdate = await E(bobNotifier).getUpdateSince();
  t.is(bobUpdate.value.vaultState, Phase.LIQUIDATED);
  trace(t, 'bob liquidated');
});

test('bad chargingPeriod', async t => {
  const loanTiming = {
    chargingPeriod: 2,
    recordingPeriod: 10n,
  };

  t.context.loanTiming = loanTiming;
  t.throws(
    () =>
      makeParamManagerBuilder()
        // @ts-expect-error It's not a bigint.
        .addNat(CHARGING_PERIOD_KEY, loanTiming.chargingPeriod)
        .addNat(RECORDING_PERIOD_KEY, loanTiming.recordingPeriod)
        .build(),
    { message: '2 must be a bigint' },
  );
});

test('collect fees from loan and AMM', async t => {
  const {
    zoe,
    aethKit: { mint: aethMint, brand: aethBrand },
    runKit: { brand: runBrand },
    rates,
  } = t.context;
  const priceList = [500n, 15n];
  const unitAmountIn = AmountMath.make(aethBrand, 900n);
  const manualTimer = buildManualTimer(t.log);

  // Add a pool with 900 aeth collateral at a 201 aeth/RUN rate

  const services = await setupServices(
    t,
    priceList,
    unitAmountIn,
    manualTimer,
    undefined,
    500n,
  );
  const { vaultFactory, lender } = services.vaultFactory;

  // Create a loan for 470 RUN with 1100 aeth collateral
  const collateralAmount = AmountMath.make(aethBrand, 1100n);
  const loanAmount = AmountMath.make(runBrand, 470n);
  /** @type {UserSeat<VaultKit>} */
  const vaultSeat = await E(zoe).offer(
    E(lender).makeVaultInvitation(),
    harden({
      give: { Collateral: collateralAmount },
      want: { RUN: loanAmount },
    }),
    harden({
      Collateral: aethMint.mintPayment(collateralAmount),
    }),
  );

  const { vault } = await E(vaultSeat).getOfferResult();
  const debtAmount = await E(vault).getCurrentDebt();
  const fee = ceilMultiplyBy(AmountMath.make(runBrand, 470n), rates.loanFee);
  t.deepEqual(debtAmount, AmountMath.add(loanAmount, fee), 'vault loaned RUN');
  trace(t, 'correct debt', debtAmount);

  const { RUN: lentAmount } = await E(vaultSeat).getCurrentAllocation();
  const loanProceeds = await E(vaultSeat).getPayouts();
  await loanProceeds.RUN;
  t.deepEqual(lentAmount, loanAmount, 'received 47 RUN');
  t.deepEqual(
    await E(vault).getCollateralAmount(),
    AmountMath.make(aethBrand, 1100n),
    'vault holds 1100 Collateral',
  );

  t.deepEqual(await E(vaultFactory).getRewardAllocation(), {
    RUN: AmountMath.make(runBrand, 24n),
  });

  const amm = services.ammFacets.ammPublicFacet;
  const swapAmount = AmountMath.make(aethBrand, 60000n);
  const swapSeat = await E(zoe).offer(
    E(amm).makeSwapInInvitation(),
    harden({
      give: { In: swapAmount },
      want: { Out: AmountMath.makeEmpty(runBrand) },
    }),
    harden({
      In: aethMint.mintPayment(swapAmount),
    }),
  );

  await E(swapSeat).getPayouts();

  const feePoolBalance = await E(amm).getProtocolPoolBalance();

  const collectFeesSeat = await E(zoe).offer(
    E(vaultFactory).makeCollectFeesInvitation(),
  );
  await E(collectFeesSeat).getOfferResult();
  const feePayoutAmount = await E.get(E(collectFeesSeat).getCurrentAllocation())
    .RUN;
  trace(t, 'Fee', feePoolBalance, feePayoutAmount);
  t.truthy(AmountMath.isGTE(feePayoutAmount, feePoolBalance.RUN));
});

test('close loan', async t => {
  const {
    zoe,
    aethKit: { mint: aethMint, issuer: aethIssuer, brand: aethBrand },
    runKit: { issuer: runIssuer, brand: runBrand },
    rates,
  } = t.context;

  const services = await setupServices(
    t,
    [15n],
    AmountMath.make(aethBrand, 1n),
    buildManualTimer(t.log),
    undefined,
    500n,
  );

  const { lender } = services.vaultFactory;

  // initial loan /////////////////////////////////////

  // Create a loan for Alice for 5000 RUN with 1000 aeth collateral
  const collateralAmount = AmountMath.make(aethBrand, 1000n);
  const aliceLoanAmount = AmountMath.make(runBrand, 5000n);
  /** @type {UserSeat<VaultKit>} */
  const aliceLoanSeat = await E(zoe).offer(
    E(lender).makeVaultInvitation(),
    harden({
      give: { Collateral: collateralAmount },
      want: { RUN: aliceLoanAmount },
    }),
    harden({
      Collateral: aethMint.mintPayment(collateralAmount),
    }),
  );
  const {
    vault: aliceVault,
    publicNotifiers: { vault: aliceNotifier },
  } = await E(aliceLoanSeat).getOfferResult();

  const debtAmount = await E(aliceVault).getCurrentDebt();
  const fee = ceilMultiplyBy(aliceLoanAmount, rates.loanFee);
  const runDebtLevel = AmountMath.add(aliceLoanAmount, fee);

  t.deepEqual(debtAmount, runDebtLevel, 'vault lent 5000 RUN + fees');
  const { RUN: lentAmount } = await E(aliceLoanSeat).getCurrentAllocation();
  const loanProceeds = await E(aliceLoanSeat).getPayouts();
  t.deepEqual(lentAmount, aliceLoanAmount, 'received 5000 RUN');

  const runLent = await loanProceeds.RUN;
  t.truthy(
    AmountMath.isEqual(
      await E(runIssuer).getAmountOf(runLent),
      AmountMath.make(runBrand, 5000n),
    ),
  );

  const aliceUpdate = await E(aliceNotifier).getUpdateSince();
  t.deepEqual(aliceUpdate.value.debtSnapshot.debt, runDebtLevel);
  t.deepEqual(aliceUpdate.value.locked, collateralAmount);

  // Create a loan for Bob for 1000 RUN with 200 aeth collateral
  const bobCollateralAmount = AmountMath.make(aethBrand, 200n);
  const bobLoanAmount = AmountMath.make(runBrand, 1000n);
  /** @type {UserSeat<VaultKit>} */
  const bobLoanSeat = await E(zoe).offer(
    E(lender).makeVaultInvitation(),
    harden({
      give: { Collateral: bobCollateralAmount },
      want: { RUN: bobLoanAmount },
    }),
    harden({
      Collateral: aethMint.mintPayment(bobCollateralAmount),
    }),
  );
  const bobProceeds = await E(bobLoanSeat).getPayouts();
  await E(bobLoanSeat).getOfferResult();
  const bobRun = await bobProceeds.RUN;
  t.truthy(
    AmountMath.isEqual(
      await E(runIssuer).getAmountOf(bobRun),
      AmountMath.make(runBrand, 1000n),
    ),
  );

  // close loan, using Bob's RUN /////////////////////////////////////

  const runRepayment = await E(runIssuer).combine(harden([bobRun, runLent]));

  /** @type {UserSeat<string>} */
  const aliceCloseSeat = await E(zoe).offer(
    E(aliceVault).makeCloseInvitation(),
    harden({
      give: { RUN: AmountMath.make(runBrand, 6000n) },
      want: { Collateral: AmountMath.makeEmpty(aethBrand) },
    }),
    harden({ RUN: runRepayment }),
  );

  const closeOfferResult = await E(aliceCloseSeat).getOfferResult();
  t.is(closeOfferResult, 'your loan is closed, thank you for your business');

  const closeAlloc = await E(aliceCloseSeat).getCurrentAllocation();
  t.deepEqual(closeAlloc, {
    RUN: AmountMath.make(runBrand, 750n),
    Collateral: AmountMath.make(aethBrand, 1000n),
  });
  const closeProceeds = await E(aliceCloseSeat).getPayouts();
  const collProceeds = await aethIssuer.getAmountOf(closeProceeds.Collateral);
  const runProceeds = await E(runIssuer).getAmountOf(closeProceeds.RUN);

  t.deepEqual(runProceeds, AmountMath.make(runBrand, 750n));
  t.deepEqual(collProceeds, AmountMath.make(aethBrand, 1000n));
  t.deepEqual(
    await E(aliceVault).getCollateralAmount(),
    AmountMath.makeEmpty(aethBrand),
  );
});

test('excessive loan', async t => {
  const {
    zoe,
    aethKit: { mint: aethMint, brand: aethBrand },
    runKit: { brand: runBrand },
  } = t.context;

  const services = await setupServices(
    t,
    [15n],
    AmountMath.make(aethBrand, 1n),
    buildManualTimer(t.log),
    undefined,
    500n,
  );
  const { lender } = services.vaultFactory;

  // Try to Create a loan for Alice for 5000 RUN with 100 aeth collateral
  const collateralAmount = AmountMath.make(aethBrand, 100n);
  const aliceLoanAmount = AmountMath.make(runBrand, 5000n);
  /** @type {UserSeat<VaultKit>} */
  const aliceLoanSeat = await E(zoe).offer(
    E(lender).makeVaultInvitation(),
    harden({
      give: { Collateral: collateralAmount },
      want: { RUN: aliceLoanAmount },
    }),
    harden({
      Collateral: aethMint.mintPayment(collateralAmount),
    }),
  );
  await t.throwsAsync(() => E(aliceLoanSeat).getOfferResult(), {
    message: /exceeds max/,
  });
});

test('loan too small', async t => {
  const {
    zoe,
    aethKit: { mint: aethMint, brand: aethBrand },
    runKit: { brand: runBrand },
  } = t.context;
  t.context.minInitialDebt = 50_000n;

  const services = await setupServices(
    t,
    [15n],
    AmountMath.make(aethBrand, 1n),
    buildManualTimer(t.log),
    undefined,
    500n,
  );
  const { lender } = services.vaultFactory;

  // Try to Create a loan for Alice for 5000 RUN with 100 aeth collateral
  const collateralAmount = AmountMath.make(aethBrand, 100n);
  const aliceLoanAmount = AmountMath.make(runBrand, 5000n);
  /** @type {UserSeat<VaultKit>} */
  const aliceLoanSeat = await E(zoe).offer(
    E(lender).makeVaultInvitation(),
    harden({
      give: { Collateral: collateralAmount },
      want: { RUN: aliceLoanAmount },
    }),
    harden({
      Collateral: aethMint.mintPayment(collateralAmount),
    }),
  );
  await t.throwsAsync(() => E(aliceLoanSeat).getOfferResult(), {
    message:
      /The request must be for at least ".50000n.". ".5000n." is too small/,
  });
});

/**
 * Each vaultManager manages one collateral type and has a governed parameter, `debtLimit`,
 * that specifies a cap on the amount of debt the manager will allow.
 *
 * Attempts to adjust balances on vaults beyond the debt limit fail.
 * In other words, minting for anything other than charging interest fails.
 */
test('excessive debt on collateral type', async t => {
  const {
    zoe,
    aethKit: { mint: aethMint, brand: aethBrand },
    runKit: { brand: runBrand },
  } = t.context;

  const services = await setupServices(
    t,
    [15n],
    AmountMath.make(aethBrand, 1n),
    buildManualTimer(t.log),
    undefined,
    500n,
  );
  const { lender } = services.vaultFactory;
  const collateralAmount = AmountMath.make(aethBrand, 1_000_000n);
  const centralAmount = AmountMath.make(runBrand, 1_000_000n);
  /** @type {UserSeat<VaultKit>} */
  const loanSeat = await E(zoe).offer(
    E(lender).makeVaultInvitation(),
    harden({
      give: { Collateral: collateralAmount },
      want: { RUN: centralAmount },
    }),
    harden({
      Collateral: aethMint.mintPayment(collateralAmount),
    }),
  );
  await t.throwsAsync(() => E(loanSeat).getOfferResult(), {
    message:
      'Minting {"brand":"[Alleged: RUN brand]","value":"[1050000n]"} past {"brand":"[Alleged: RUN brand]","value":"[0n]"} would hit total debt limit {"brand":"[Alleged: RUN brand]","value":"[1000000n]"}',
  });
});

// We'll make two loans, and trigger one via interest charges, and not trigger
// liquidation of the other. The interest rate is 20%. The liquidation margin is
// 105%. Both loans will initially be over collateralized 100%. Alice will
// withdraw enough of the overage that she's on the cusp of getting caught when
// prices drop. Bob will be charged interest (twice), which will trigger
// liquidation. Alice's withdrawal is precisely gauged so the difference between
// a floorDivideBy and a ceilingDivideBy will leave her unliquidated.
test('mutable liquidity sensitivity of triggers and interest', async t => {
  const {
    zoe,
    aethKit: { mint: aethMint, issuer: aethIssuer, brand: aethBrand },
    runKit: { issuer: runIssuer, brand: runBrand },
    rates: defaultRates,
  } = t.context;

  t.context.loanTiming = {
    chargingPeriod: SECONDS_PER_WEEK,
    recordingPeriod: SECONDS_PER_WEEK,
  };

  // Add a vaultManager with 10000 aeth collateral at a 200 aeth/RUN rate
  const rates = harden({
    ...defaultRates,
    // charge 5% interest
    loanFee: makeRatio(500n, runBrand, BASIS_POINTS),
  });
  t.context.rates = rates;

  // charge interest on every tick
  const manualTimer = buildManualTimer(t.log, 0n, SECONDS_PER_WEEK);
  const services = await setupServices(
    t,
    [10n, 7n],
    AmountMath.make(aethBrand, 1n),
    manualTimer,
    SECONDS_PER_WEEK,
    500n,
  );

  // initial loans /////////////////////////////////////
  const { lender } = services.vaultFactory;

  // Create a loan for Alice for 5000 RUN with 1000 aeth collateral
  const aliceCollateralAmount = AmountMath.make(aethBrand, 1000n);
  const aliceLoanAmount = AmountMath.make(runBrand, 5000n);
  /** @type {UserSeat<VaultKit>} */
  const aliceLoanSeat = await E(zoe).offer(
    E(lender).makeVaultInvitation(),
    harden({
      give: { Collateral: aliceCollateralAmount },
      want: { RUN: aliceLoanAmount },
    }),
    harden({
      Collateral: aethMint.mintPayment(aliceCollateralAmount),
    }),
  );
  const {
    vault: aliceVault,
    publicNotifiers: { vault: aliceNotifier },
  } = await E(aliceLoanSeat).getOfferResult();

  const aliceDebtAmount = await E(aliceVault).getCurrentDebt();
  const fee = ceilMultiplyBy(aliceLoanAmount, rates.loanFee);
  const aliceRunDebtLevel = AmountMath.add(aliceLoanAmount, fee);

  t.deepEqual(aliceDebtAmount, aliceRunDebtLevel, 'vault lent 5000 RUN + fees');
  const { RUN: aliceLentAmount } = await E(
    aliceLoanSeat,
  ).getCurrentAllocation();
  const aliceLoanProceeds = await E(aliceLoanSeat).getPayouts();
  t.deepEqual(aliceLentAmount, aliceLoanAmount, 'received 5000 RUN');

  const aliceRunLent = await aliceLoanProceeds.RUN;
  t.truthy(
    AmountMath.isEqual(
      await E(runIssuer).getAmountOf(aliceRunLent),
      AmountMath.make(runBrand, 5000n),
    ),
  );

  let aliceUpdate = await E(aliceNotifier).getUpdateSince();
  t.deepEqual(aliceUpdate.value.debtSnapshot.debt, aliceRunDebtLevel);

  // Create a loan for Bob for 740 RUN with 100 Aeth collateral
  const bobCollateralAmount = AmountMath.make(aethBrand, 100n);
  const bobLoanAmount = AmountMath.make(runBrand, 740n);
  /** @type {UserSeat<VaultKit>} */
  const bobLoanSeat = await E(zoe).offer(
    E(lender).makeVaultInvitation(),
    harden({
      give: { Collateral: bobCollateralAmount },
      want: { RUN: bobLoanAmount },
    }),
    harden({
      Collateral: aethMint.mintPayment(bobCollateralAmount),
    }),
  );
  const {
    vault: bobVault,
    publicNotifiers: { vault: bobNotifier },
  } = await E(bobLoanSeat).getOfferResult();

  const bobDebtAmount = await E(bobVault).getCurrentDebt();
  const bobFee = ceilMultiplyBy(bobLoanAmount, rates.loanFee);
  const bobRunDebtLevel = AmountMath.add(bobLoanAmount, bobFee);

  t.deepEqual(bobDebtAmount, bobRunDebtLevel, 'vault lent 5000 RUN + fees');
  const { RUN: bobLentAmount } = await E(bobLoanSeat).getCurrentAllocation();
  const bobLoanProceeds = await E(bobLoanSeat).getPayouts();
  t.deepEqual(bobLentAmount, bobLoanAmount, 'received 5000 RUN');

  const bobRunLent = await bobLoanProceeds.RUN;
  t.truthy(
    AmountMath.isEqual(
      await E(runIssuer).getAmountOf(bobRunLent),
      AmountMath.make(runBrand, 740n),
    ),
  );

  let bobUpdate = await E(bobNotifier).getUpdateSince();
  t.deepEqual(bobUpdate.value.debtSnapshot.debt, bobRunDebtLevel);

  // reduce collateral  /////////////////////////////////////

  // Alice reduce collateral by 300. That leaves her at 700 * 10 > 1.05 * 5000.
  // Prices will drop from 10 to 7, she'll be liquidated: 700 * 7 < 1.05 * 5000.
  const collateralDecrement = AmountMath.make(aethBrand, 211n);
  const aliceReduceCollateralSeat = await E(zoe).offer(
    E(aliceVault).makeAdjustBalancesInvitation(),
    harden({
      want: { Collateral: collateralDecrement },
    }),
  );

  await E(aliceReduceCollateralSeat).getOfferResult();

  await E(aliceReduceCollateralSeat).getCurrentAllocation();
  const loanProceeds4 = await E(aliceReduceCollateralSeat).getPayouts();
  // t.deepEqual(aliceWithdrawnAeth, AmountMath.make(aethBrand, 210n));

  const collateralWithdrawn = await loanProceeds4.Collateral;
  t.truthy(
    AmountMath.isEqual(
      await E(aethIssuer).getAmountOf(collateralWithdrawn),
      collateralDecrement,
    ),
  );

  aliceUpdate = await E(aliceNotifier).getUpdateSince(aliceUpdate.updateCount);
  t.deepEqual(aliceUpdate.value.debtSnapshot.debt, aliceRunDebtLevel);
  t.is(aliceUpdate.value.vaultState, Phase.ACTIVE);

  await manualTimer.tick();
  // price levels changed and interest was charged.

  // Bob's loan is now 777 RUN (including interest) on 100 Aeth, with the price
  // at 7. 100 * 7 > 1.05 * 777. When interest is charged again, Bob should get
  // liquidated.
  // Advance time to trigger interest collection.
  for (let i = 0; i < 8; i += 1) {
    manualTimer.tick();
  }
  await waitForPromisesToSettle();
  bobUpdate = await E(bobNotifier).getUpdateSince(bobUpdate.updateCount);
  t.is(bobUpdate.value.vaultState, Phase.LIQUIDATED);

  // No change for Alice
  aliceUpdate = await E(aliceNotifier).getUpdateSince(); // can't use updateCount because there's no newer update
  t.is(aliceUpdate.value.vaultState, Phase.ACTIVE);
});

test('addVaultType: invalid args do not modify state', async t => {
  const {
    aethKit: { brand: aethBrand },
  } = t.context;
  const kw = 'Chit';
  const chit = makeIssuerKit(kw);
  const params = defaultParamValues(chit.brand);

  const services = await setupServices(
    t,
    [500n, 15n],
    AmountMath.make(aethBrand, 900n),
    undefined,
    undefined,
    500n,
  );

  const { vaultFactory } = services.vaultFactory;

  const failsForSameReason = async p =>
    p
      .then(oops => t.fail(`${oops}`))
      .catch(reason1 => t.throwsAsync(p, { message: reason1.message }));
  await failsForSameReason(
    E(vaultFactory)
      // @ts-expect-error bad args on purpose for test
      .addVaultType(chit.issuer, kw, null),
  );
  await failsForSameReason(
    E(vaultFactory).addVaultType(chit.issuer, 'bogus kw', params),
  );

  // The keyword in the vault manager is not "stuck"; it's still available:
  const actual = await E(vaultFactory).addVaultType(chit.issuer, kw, params);
  t.true(matches(actual, M.remotable()));
});

test('addVaultType: extra, unexpected params', async t => {
  const {
    aethKit: { brand: aethBrand },
  } = t.context;
  const chit = makeIssuerKit('chit');

  const services = await setupServices(
    t,
    [500n, 15n],
    AmountMath.make(aethBrand, 900n),
    undefined,
    undefined,
    500n,
  );

  const { vaultFactory } = services.vaultFactory;

  const params = { ...defaultParamValues(aethBrand), shoeSize: 10 };
  const extraParams = { ...params, shoeSize: 10 };
  const { interestRate: _1, ...missingParams } = {
    ...defaultParamValues(aethBrand),
    shoeSize: 10,
  };

  await t.throwsAsync(
    // @ts-expect-error bad args
    E(vaultFactory).addVaultType(chit.issuer, 'Chit', missingParams),
    { message: /Must have same property names/ },
  );

  const actual = await E(vaultFactory).addVaultType(
    chit.issuer,
    'Chit',
    extraParams,
  );
  t.true(matches(actual, M.remotable()), 'unexpected params are ignored');
});

test('director notifiers', async t => {
  const {
    aethKit: { brand: aethBrand },
  } = t.context;
  const services = await setupServices(
    t,
    [500n, 15n],
    AmountMath.make(aethBrand, 900n),
    undefined,
    undefined,
    500n,
  );

  const { lender, vaultFactory } = services.vaultFactory;

  /** @type {Subscription<MetricsNotification>} */
  const metricsSub = await E(lender).getMetrics();
  const metrics = makeNotifierFromAsyncIterable(metricsSub);

  let state = await E(metrics).getUpdateSince();
  t.deepEqual(state.value, {
    collaterals: [aethBrand],
    penaltyPoolAllocation: {},
    rewardPoolAllocation: {},
  });

  // add a vault type
  const chit = makeIssuerKit('chit');
  await E(vaultFactory).addVaultType(
    chit.issuer,
    'Chit',
    defaultParamValues(chit.brand),
  );
  state = await E(metrics).getUpdateSince(state.updateCount);
  t.deepEqual(state.value, {
    collaterals: [aethBrand, chit.brand],
    penaltyPoolAllocation: {},
    rewardPoolAllocation: {},
  });

  // Not testing penaltyPoolAllocation and rewardPoolAllocation contents because those are simply those values.
  // We could refactor the tests of those allocations to use the data now exposed by a notifier.
});

test('manager notifiers', async t => {
  const { aethKit, runKit } = t.context;
  const services = await setupServices(
    t,
    [500n, 15n],
    AmountMath.make(aethKit.brand, 900n),
    undefined,
    undefined,
    500n,
  );

  const { aethVaultManager, lender } = services.vaultFactory;
  const cm = await E(aethVaultManager).getPublicFacet();

  /** @type {Subscription<MetricsNotification>} */
  const metricsSub = await E(cm).getMetrics();
  const metrics = makeNotifierFromAsyncIterable(metricsSub);
  let state = await E(metrics).getUpdateSince();
  t.deepEqual(state.value, {
    numVaults: 0,
    totalCollateral: AmountMath.makeEmpty(aethKit.brand),
    totalDebt: AmountMath.makeEmpty(t.context.runKit.brand),
  });

  // Create a loan for 470 RUN with 210_000 aeth collateral
  const collateralAmount = AmountMath.make(aethKit.brand, 210_000n);
  const loanAmount = AmountMath.make(runKit.brand, 470n);
  /** @type {UserSeat<VaultKit>} */
  const vaultSeat = await E(services.zoe).offer(
    await E(lender).makeVaultInvitation(),
    harden({
      give: { Collateral: collateralAmount },
      want: { RUN: loanAmount },
    }),
    harden({
      Collateral: t.context.aethKit.mint.mintPayment(collateralAmount),
    }),
  );

  await E(vaultSeat).getOfferResult();

  state = await E(metrics).getUpdateSince(state.updateCount);
  t.deepEqual(state.value, {
    numVaults: 1,
    totalCollateral: collateralAmount,
    totalDebt: AmountMath.make(runKit.brand, 494n), // 470 plus fee
  });

  await E(aethVaultManager).liquidateAll();
  state = await E(metrics).getUpdateSince(state.updateCount);
  t.deepEqual(state.value, {
    numVaults: 0,
    totalCollateral: collateralAmount,
    totalDebt: AmountMath.make(runKit.brand, 48n), // FIXME none should be left
  });
});<|MERGE_RESOLUTION|>--- conflicted
+++ resolved
@@ -305,26 +305,18 @@
   await startVaultFactory(space, { loanParams: loanTiming }, minInitialDebt);
 
   const governorCreatorFacet = consume.vaultFactoryGovernorCreator;
-  /** @type {Promise<VaultFactory & LimitedCreatorFacet<unknown>>} */
+  /** @type {Promise<VaultFactory & LimitedCreatorFacet<VaultFactory>>} */
   const vaultFactoryCreatorFacetP = E(governorCreatorFacet).getCreatorFacet();
 
   // Add a vault that will lend on aeth collateral
-<<<<<<< HEAD
-  /** @type {Promise<VaultKitManager>} */
+  /** @type {Promise<VaultManager>} */
   const aethVaultManagerP = E(vaultFactoryCreatorFacetP).addVaultType(
-=======
-  /** @type {Promise<VaultManager>} */
-  const aethVaultManagerP = E(vaultFactoryCreatorFacet).addVaultType(
->>>>>>> 96c98115
     aethIssuer,
     'AEth',
     rates,
   );
-<<<<<<< HEAD
-=======
   /** @type {[any, VaultFactory, VFC['publicFacet'], VaultManager, PriceAuthority]} */
   // @ts-expect-error cast
->>>>>>> 96c98115
   const [
     governorInstance,
     vaultFactory, // creator
@@ -2378,14 +2370,12 @@
 
   const { lender, vaultFactory } = services.vaultFactory;
 
-  /** @type {Subscription<MetricsNotification>} */
   const metricsSub = await E(lender).getMetrics();
   const metrics = makeNotifierFromAsyncIterable(metricsSub);
 
   let state = await E(metrics).getUpdateSince();
   t.deepEqual(state.value, {
     collaterals: [aethBrand],
-    penaltyPoolAllocation: {},
     rewardPoolAllocation: {},
   });
 
@@ -2399,11 +2389,10 @@
   state = await E(metrics).getUpdateSince(state.updateCount);
   t.deepEqual(state.value, {
     collaterals: [aethBrand, chit.brand],
-    penaltyPoolAllocation: {},
     rewardPoolAllocation: {},
   });
 
-  // Not testing penaltyPoolAllocation and rewardPoolAllocation contents because those are simply those values.
+  // Not testing rewardPoolAllocation contents because those are simply those values.
   // We could refactor the tests of those allocations to use the data now exposed by a notifier.
 });
 
@@ -2421,7 +2410,6 @@
   const { aethVaultManager, lender } = services.vaultFactory;
   const cm = await E(aethVaultManager).getPublicFacet();
 
-  /** @type {Subscription<MetricsNotification>} */
   const metricsSub = await E(cm).getMetrics();
   const metrics = makeNotifierFromAsyncIterable(metricsSub);
   let state = await E(metrics).getUpdateSince();
