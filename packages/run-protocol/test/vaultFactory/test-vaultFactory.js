--- conflicted
+++ resolved
@@ -28,12 +28,8 @@
   startEconomicCommittee,
   startVaultFactory,
   setupAmm,
-<<<<<<< HEAD
   setupReserve,
-} from '../../src/econ-behaviors.js';
-=======
 } from '../../src/proposals/econ-behaviors.js';
->>>>>>> ac12696a
 import '../../src/vaultFactory/types.js';
 import * as Collect from '../../src/collect.js';
 import { calculateCurrentDebt } from '../../src/interest-math.js';
