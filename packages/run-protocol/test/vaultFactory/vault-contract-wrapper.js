--- conflicted
+++ resolved
@@ -22,16 +22,8 @@
 const DAY = SECONDS_PER_HOUR * 24n;
 
 /**
-<<<<<<< HEAD
- * @type {ContractStartFn<
- * undefined,
- * { makeAdjustBalancesInvitation: unknown, mintRun: unknown },
- * {},
- * {feeMintAccess: FeeMintAccess}>}
-=======
  * @param {ZCF} zcf
  * @param {{feeMintAccess: FeeMintAccess}} privateArgs
->>>>>>> 3d75325e
  */
 export async function start(zcf, privateArgs) {
   console.log(`contract started`);
