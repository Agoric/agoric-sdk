// @ts-check

import '@agoric/zoe/exported.js';
import '@agoric/zoe/src/contracts/exported.js';

// The vaultFactory owns a number of VaultManagers and a mint for RUN.
//
// addVaultType is a closely held method that adds a brand new collateral type.
// It specifies the initial exchange rate for that type. It depends on a
// separately specified AMM to provide the ability to liquidate loans that are
// in arrears. We could check that the AMM has sufficient liquidity, but for the
// moment leave that to those participating in the governance process for adding
// new collateral type to ascertain.

// This contract wants to be managed by a contractGovernor, but it isn't
// compatible with contractGovernor, since it has a separate paramManager for
// each Vault. This requires it to manually replicate the API of contractHelper
// to satisfy contractGovernor. It needs to return a creatorFacet with
// { getParamMgrRetriever, getInvitation, getLimitedCreatorFacet }.

import { E } from '@endo/eventual-send';
import '@agoric/governance/src/exported';

import { makeScalarMap } from '@agoric/store';
import {
  assertProposalShape,
  getAmountOut,
  getAmountIn,
} from '@agoric/zoe/src/contractSupport/index.js';
import { makeRatioFromAmounts } from '@agoric/zoe/src/contractSupport/ratio.js';
import { Far } from '@endo/marshal';
import { assertElectorateMatches } from '@agoric/governance';

import { makeVaultManager } from './vaultManager.js';
import { makeLiquidationStrategy } from './liquidateMinimum.js';
import { makeMakeCollectFeesInvitation } from './collectRewardFees.js';
import { makeVaultParamManager, makeElectorateParamManager } from './params.js';

const { details: X } = assert;

/**
<<<<<<< HEAD
 * @typedef {{
 *   makeVaultInvitation: () => Promise<Payment>,
 *   getCollaterals: () => unknown,
 *   getRunIssuer: () => Issuer,
 *   getGovernedParams: () => unknown,
 *   getContractGovernor: () => unknown,
 *   getInvitationAmount: (string) => Amount,
 * }} VaultFactoryPublicFacet
 */

/**
 * @type ContractStartFn<
 * VaultFactoryPublicFacet,
 * { getLimitedCreatorFacet: () => VaultFactory },
 * Record<string, any> &
 *  {electionManager: Instance,
 *   main: {Electorate: ParamRecord<'invitation'>},
 *   timerService: TimerService,
 *   priceAuthority: ERef<PriceAuthority>},
 * {feeMintAccess: FeeMintAccess, initialPoserInvitation: Invitation}>
=======
 * @param {ZCF<Record<string, any> &
 *  {electionManager: Instance,
 *   main: {Electorate: ParamShortRecord<'amount'> & { value: Amount } },
 *   timerService: TimerService,
 *   priceAuthority: ERef<PriceAuthority>}>} zcf
 * @param {{feeMintAccess: FeeMintAccess, initialPoserInvitation: Invitation}} privateArgs
>>>>>>> 3d75325e
 */
export const start = async (zcf, privateArgs) => {
  const {
    ammPublicFacet,
    priceAuthority,
    timerService,
    liquidationInstall,
    electionManager,
    main: governedTerms,
    loanTimingParams,
  } = zcf.getTerms();

  /** @type {Promise<GovernorPublic>} */
  const governorPublic = E(zcf.getZoeService()).getPublicFacet(electionManager);

  const { feeMintAccess, initialPoserInvitation } = privateArgs;
  const runMint = await zcf.registerFeeMint('RUN', feeMintAccess);
  const { issuer: runIssuer, brand: runBrand } = runMint.getIssuerRecord();
  zcf.setTestJig(() => ({
    runIssuerRecord: runMint.getIssuerRecord(),
  }));

  /** a powerful object; can modify the invitation */
  const electorateParamManager = await makeElectorateParamManager(
    zcf.getZoeService(),
    initialPoserInvitation,
  );

  assertElectorateMatches(electorateParamManager, governedTerms);

  const { zcfSeat: rewardPoolSeat } = zcf.makeEmptySeatKit();

  /**
   * We provide an easy way for the vaultManager to add rewards to
   * the rewardPoolSeat, without directly exposing the rewardPoolSeat to them.
   *
   * @type {ReallocateWithFee}
   */
  const reallocateWithFee = (fee, fromSeat, otherSeat = undefined) => {
    rewardPoolSeat.incrementBy(
      fromSeat.decrementBy(
        harden({
          RUN: fee,
        }),
      ),
    );
    if (otherSeat !== undefined) {
      zcf.reallocate(rewardPoolSeat, fromSeat, otherSeat);
    } else {
      zcf.reallocate(rewardPoolSeat, fromSeat);
    }
  };

  /** @type {Store<Brand,VaultManager>} */
  const collateralTypes = makeScalarMap('brand');

  const zoe = zcf.getZoeService();

  /** @type { Store<Brand, import('./params.js').VaultParamManager> } */
  const vaultParamManagers = makeScalarMap('brand');

  /** @type {AddVaultType} */
  const addVaultType = async (collateralIssuer, collateralKeyword, rates) => {
    await zcf.saveIssuer(collateralIssuer, collateralKeyword);
    const collateralBrand = zcf.getBrandForIssuer(collateralIssuer);
    // We create only one vault per collateralType.
    assert(
      !collateralTypes.has(collateralBrand),
      `Collateral brand ${collateralBrand} has already been added`,
    );

    /** a powerful object; can modify parameters */
    const vaultParamManager = makeVaultParamManager(rates);
    vaultParamManagers.init(collateralBrand, vaultParamManager);

    const { creatorFacet: liquidationFacet } = await E(zoe).startInstance(
      liquidationInstall,
      harden({ RUN: runIssuer, Collateral: collateralIssuer }),
      harden({ amm: ammPublicFacet }),
    );
    const liquidationStrategy = makeLiquidationStrategy(liquidationFacet);

    const startTimeStamp = await E(timerService).getCurrentTimestamp();

    const vm = makeVaultManager(
      zcf,
      runMint,
      collateralBrand,
      priceAuthority,
      loanTimingParams,
      vaultParamManager.asGetters(),
      reallocateWithFee,
      timerService,
      liquidationStrategy,
      startTimeStamp,
    );
    collateralTypes.init(collateralBrand, vm);
    return vm;
  };

  /** @param {ZCFSeat} seat */
  const makeVaultHook = async seat => {
    assertProposalShape(seat, {
      give: { Collateral: null },
      want: { RUN: null },
    });
    const {
      give: { Collateral: collateralAmount },
    } = seat.getProposal();
    const { brand: brandIn } = collateralAmount;
    assert(
      collateralTypes.has(brandIn),
      X`Not a supported collateral type ${brandIn}`,
    );
    /** @type {VaultManager} */
    const mgr = collateralTypes.get(brandIn);
    return mgr.makeVaultKit(seat);
  };

  // TODO add a `collateralBrand` argument to makeVaultInvitation`
  /** Make a loan in the vaultManager based on the collateral type. */
  const makeVaultInvitation = () => {
    return zcf.makeInvitation(makeVaultHook, 'MakeVault');
  };

  const getCollaterals = async () => {
    // should be collateralTypes.map((vm, brand) => ({
    return harden(
      Promise.all(
        [...collateralTypes.entries()].map(async ([brand, vm]) => {
          const priceQuote = await vm.getCollateralQuote();
          return {
            brand,
            interestRate: vm.getInterestRate(),
            liquidationMargin: vm.getLiquidationMargin(),
            stabilityFee: vm.getLoanFee(),
            marketPrice: makeRatioFromAmounts(
              getAmountOut(priceQuote),
              getAmountIn(priceQuote),
            ),
          };
        }),
      ),
    );
  };

  // Eventually the reward pool will live elsewhere. For now it's here for
  // bookkeeping. It's needed in tests.
  const getRewardAllocation = () => rewardPoolSeat.getCurrentAllocation();

  const getGovernedParams = paramDesc => {
    return vaultParamManagers.get(paramDesc.collateralBrand).getParams();
  };

  const publicFacet = Far('vaultFactory public facet', {
    /** @deprecated use makeVaultInvitation instead */
    makeLoanInvitation: makeVaultInvitation,
    makeVaultInvitation,
    getCollaterals,
    getRunIssuer: () => runIssuer,
    getGovernedParams,
    getContractGovernor: () => governorPublic,
    getInvitationAmount: electorateParamManager.getInvitationAmount,
  });

  const { makeCollectFeesInvitation } = makeMakeCollectFeesInvitation(
    zcf,
    rewardPoolSeat,
    runBrand,
  );

  const getParamMgrRetriever = () =>
    Far('paramManagerRetriever', {
      get: paramDesc => {
        if (paramDesc.key === 'main') {
          return electorateParamManager;
        } else {
          return vaultParamManagers.get(paramDesc.collateralBrand);
        }
      },
    });

  /** @type {VaultFactory} */
  const vaultFactory = Far('vaultFactory machine', {
    addVaultType,
    getCollaterals,
    getRewardAllocation,
    makeCollectFeesInvitation,
    getContractGovernor: () => electionManager,
  });

  const vaultFactoryWrapper = Far('powerful vaultFactory wrapper', {
    getParamMgrRetriever,
    getInvitation: electorateParamManager.getInternalParamValue,
    getLimitedCreatorFacet: () => vaultFactory,
  });

  return harden({
    creatorFacet: vaultFactoryWrapper,
    publicFacet,
  });
<<<<<<< HEAD
};
=======
};

/** @typedef {ContractOf<typeof start>} VaultFactoryContract */
>>>>>>> 3d75325e
<|MERGE_RESOLUTION|>--- conflicted
+++ resolved
@@ -39,7 +39,6 @@
 const { details: X } = assert;
 
 /**
-<<<<<<< HEAD
  * @typedef {{
  *   makeVaultInvitation: () => Promise<Payment>,
  *   getCollaterals: () => unknown,
@@ -60,14 +59,6 @@
  *   timerService: TimerService,
  *   priceAuthority: ERef<PriceAuthority>},
  * {feeMintAccess: FeeMintAccess, initialPoserInvitation: Invitation}>
-=======
- * @param {ZCF<Record<string, any> &
- *  {electionManager: Instance,
- *   main: {Electorate: ParamShortRecord<'amount'> & { value: Amount } },
- *   timerService: TimerService,
- *   priceAuthority: ERef<PriceAuthority>}>} zcf
- * @param {{feeMintAccess: FeeMintAccess, initialPoserInvitation: Invitation}} privateArgs
->>>>>>> 3d75325e
  */
 export const start = async (zcf, privateArgs) => {
   const {
@@ -269,10 +260,6 @@
     creatorFacet: vaultFactoryWrapper,
     publicFacet,
   });
-<<<<<<< HEAD
 };
-=======
-};
-
-/** @typedef {ContractOf<typeof start>} VaultFactoryContract */
->>>>>>> 3d75325e
+
+/** @typedef {ContractOf<typeof start>} VaultFactoryContract */