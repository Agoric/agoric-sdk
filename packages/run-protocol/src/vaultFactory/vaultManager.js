--- conflicted
+++ resolved
@@ -49,11 +49,7 @@
  * the collateral is provided in exchange for borrowed RUN.
  *
  * @param {ContractFacet} zcf
-<<<<<<< HEAD
- * @param {ZCFMint<'nat'>} runMint
-=======
- * @param {ZCFMint} debtMint
->>>>>>> 0ef67d04
+ * @param {ZCFMint<'nat'>} debtMint
  * @param {Brand} collateralBrand
  * @param {ERef<PriceAuthority>} priceAuthority
  * @param {{
@@ -79,12 +75,8 @@
   liquidationStrategy,
   startTimeStamp,
 ) => {
-<<<<<<< HEAD
   /** @type {{brand: Brand<'nat'>}} */
-  const { brand: runBrand } = runMint.getIssuerRecord();
-=======
   const { brand: debtBrand } = debtMint.getIssuerRecord();
->>>>>>> 0ef67d04
 
   /** @type {GetVaultParams} */
   const shared = {
@@ -125,13 +117,8 @@
 
   /** @type {MutableQuote=} */
   let outstandingQuote;
-<<<<<<< HEAD
   /** @type {Amount<'nat'>} */
-  let totalDebt = AmountMath.makeEmpty(runBrand);
-=======
-  /** @type {Amount<NatValue>} */
   let totalDebt = AmountMath.makeEmpty(debtBrand, 'nat');
->>>>>>> 0ef67d04
   /** @type {Ratio}} */
   let compoundedInterest = makeRatio(100n, debtBrand); // starts at 1.0, no interest
 
