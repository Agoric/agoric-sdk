--- conflicted
+++ resolved
@@ -64,12 +64,8 @@
  * debtBrand: Brand<'nat'>,
  * debtMint: ZCFMint<'nat'>,
  * factoryPowers: import('./vaultDirector.js').FactoryPowersFacet,
-<<<<<<< HEAD
  * metricsPublication: IterationObserver<MetricsNotification>,
  * metricsSubscription: Subscription<MetricsNotification>,
- * penaltyPoolSeat: ZCFSeat,
-=======
->>>>>>> 96c98115
  * periodNotifier: ERef<Notifier<bigint>>,
  * poolIncrementSeat: ZCFSeat,
  * priceAuthority: ERef<PriceAuthority>,
@@ -153,12 +149,8 @@
     debtBrand,
     debtMint,
     factoryPowers,
-<<<<<<< HEAD
     metricsSubscription,
     metricsPublication,
-    penaltyPoolSeat,
-=======
->>>>>>> 96c98115
     periodNotifier,
     poolIncrementSeat: zcf.makeEmptySeatKit().zcfSeat,
     priceAuthority,
