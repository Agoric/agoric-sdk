// @ts-check

import { makeWeakStore } from '@agoric/store';
import { Far } from '@endo/marshal';

import { AssetKind, makeIssuerKit } from '@agoric/ertp';
import {
  assertElectorateMatches,
  handleParamGovernance,
} from '@agoric/governance';

import { assertIssuerKeywords } from '@agoric/zoe/src/contractSupport/index.js';
import { E } from '@endo/far';
import { makeAddPool } from './pool.js';
import {
  makeMakeAddLiquidityInvitation,
  makeMakeAddLiquidityAtRateInvitation,
} from './addLiquidity.js';
import { makeMakeRemoveLiquidityInvitation } from './removeLiquidity.js';

import '@agoric/zoe/exported.js';
import { makeMakeCollectFeesInvitation } from './collectFees.js';
import { makeMakeSwapInvitation } from './swap.js';
import { makeDoublePool } from './doublePool.js';
import {
  makeAmmParamManager,
  POOL_FEE_KEY,
  PROTOCOL_FEE_KEY,
} from './params.js';

const { quote: q, details: X } = assert;
/**
 * Multipool AMM is a rewrite of Uniswap that supports multiple liquidity pools,
 * and direct exchanges across pools. Please see the documentation for more:
 * https://agoric.com/documentation/zoe/guide/contracts/multipoolAMM.html It
 * also uses a unique approach to charging fees. Each pool grows on every trade,
 * and a protocolFee is extracted.
 *
 * We expect that this contract will have tens to hundreds of issuers.  Each
 * liquidity pool is between the central token and a secondary token. Secondary
 * tokens can be exchanged with each other, but only through the central
 * token. For example, if X and Y are two token types and C is the central
 * token, a swap giving X and wanting Y would first use the pool (X, C) then the
 * pool (Y, C). There are no liquidity pools directly between two secondary
 * tokens.
 *
 * There should only need to be one instance of this contract, so liquidity can
 * be shared as much as possible.
 *
 * When the contract is instantiated, the central token is specified in the
 * terms. Separate invitations are available by calling methods on the
 * publicFacet for adding and removing liquidity and for making trades. Other
 * publicFacet operations support querying prices and the sizes of pools. New
 * Pools can be created with addPool().
 *
 * When making trades or requesting prices, the caller must specify either a
 * maximum input amount (swapIn, getInputPrice) or a minimum output amount
 * (swapOut, getOutPutPrice) or both. For swaps, the required keywords are `In`
 * for the trader's `give` amount, and `Out` for the trader's `want` amount.
 * getInputPrice and getOutputPrice each take two Amounts. The price functions
 * return both amountIn (which may be lower than the original amount) and
 * amountOut (which may be higher). When both prices are specified, no swap will
 * be made (and no price provided) if both restrictions can't be honored.
 *
 * When adding and removing liquidity, the keywords are Central, Secondary, and
 * Liquidity. adding liquidity has Central and Secondary in the `give` section,
 * while removing liquidity has `want` and `give` swapped.
 *
 * Transactions that don't require an invitation include addPool and the
 * queries: getInputPrice, getOutputPrice, getPoolAllocation,
 * getLiquidityIssuer, and getLiquiditySupply.
 *
 * This contract has two parameters (poolFee and protocolFee) that are
 * managed by governance. The contract calls `handleParamGovernance()` at
 * startup, which allows a contractManager to call for votes that would change
 * the parameter values in a transparent way. When correctly set up, customers
 * with access to this contract's publicFacet can verify the connectivity, and
 * see which Electorate has the ability to vote on changes, and which votes are
 * ongoing or have taken place. If not correctly set up, the validation checks
 * will fail visibly.
 *
 * The initial values of the parameters are provided as poolFeeBP and
 * protocolFeeBP in terms. The poolFee is charged in RUN and each collateral, so
 * it is provided as a bigint. The protocolFee is always charged in RUN, but the
 * initial value is specified as a bigint for consistency.
 *
 * The contract gets the initial values for those parameters from its terms, and
 * thereafter can be seen to only use the values provided by the
 * getter method returned by the paramManager.
 *
 * `handleParamGovernance()` adds several methods to the publicFacet of the
 * contract, and bundles the privateFacet to ensure that governance
 * functionality is only accessible to the contractGovernor.
 *
 * The creatorFacet has one method (makeCollectFeesInvitation, which returns
 * collected fees to the creator). `handleParamGovernance()` adds internal
 * methods used by the contractGovernor. The contractGovernor then has access to
 * those internal methods, and reveals the original AMM creatorFacet to its own
 * creator.
 *
<<<<<<< HEAD
 * @type ContractStartFn<
 * XYKAMMPublicFacet,
 * GovernedCreatorFacet<*>,
 * AMMTerms,
 * {initialPoserInvitation: Payment}
 * >
=======
 * @param {ZCF<Terms & AMMTerms>} zcf
 * @param {{initialPoserInvitation: Invitation}} privateArgs
>>>>>>> 3d75325e
 */
const start = async (zcf, privateArgs) => {
  /**
   * This contract must have a "Central" keyword and issuer in the
   * IssuerKeywordRecord.
   *
   * @typedef {{
   *   brands: { Central: Brand },
   *   issuers: {},
   *   timer: TimerService,
   *   electionManager: VoteOnParamChange,
   *   poolFeeBP: BasisPoints, // portion of the fees that go into the pool
   *   protocolFeeBP: BasisPoints, // portion of the fees that are shared with validators
   *   main: {
   *     PoolFee: ParamRecord<'nat'>,
   *     ProtocolFee: ParamRecord<'nat'>,
   *     Electorate: ParamRecord<'invitation'>,
   *   }
   * }} AMMTerms
   *
   * @typedef { bigint } BasisPoints -- hundredths of a percent
   */
  const {
    brands: { Central: centralBrand },
    timer,
    main: {
      [POOL_FEE_KEY]: poolFeeParam,
      [PROTOCOL_FEE_KEY]: protocolFeeParam,
      ...otherGovernedTerms
    },
  } = zcf.getTerms();
  assertIssuerKeywords(zcf, ['Central']);
  assert(centralBrand !== undefined, X`centralBrand must be present`);

  const { initialPoserInvitation } = privateArgs;

  const [paramManager, centralDisplayInfo] = await Promise.all([
    makeAmmParamManager(
      zcf.getZoeService(),
      poolFeeParam.value,
      protocolFeeParam.value,
      initialPoserInvitation,
    ),
    E(centralBrand).getDisplayInfo(),
  ]);

  assert.equal(
    centralDisplayInfo.assetKind,
    AssetKind.NAT,
    X`Central must be of kind ${q(AssetKind.NAT)}, not ${q(
      centralDisplayInfo.assetKind,
    )}`,
  );

<<<<<<< HEAD
  const { wrapPublicFacet, wrapCreatorFacet } = handleParamGovernance(
    zcf,
    paramManager,
=======
  const { wrapPublicFacet, wrapCreatorFacet, getNat, getInvitationAmount } =
    // @ts-expect-error FIXME bad custom terms def
    handleParamGovernance(zcf, paramManager);

  const electorateInvAmt = getInvitationAmount(CONTRACT_ELECTORATE);
  assert(
    keyEQ(electorateInvAmt, electorateParam.value),
    X`electorate amount (${electorateParam.value} didn't match ${electorateInvAmt}`,
>>>>>>> 3d75325e
  );

  assertElectorateMatches(paramManager, otherGovernedTerms);

  /** @type {WeakStore<Brand,XYKPool>} */
  const secondaryBrandToPool = makeWeakStore('secondaryBrand');
  const getPool = secondaryBrandToPool.get;
  const initPool = secondaryBrandToPool.init;
  const isSecondary = secondaryBrandToPool.has;

  const quoteIssuerKit = makeIssuerKit('Quote', AssetKind.SET);

  // For now, this seat collects protocol fees. It needs to be connected to
  // something that will extract the fees.
  const { zcfSeat: protocolSeat } = zcf.makeEmptySeatKit();

  const getLiquiditySupply = brand => getPool(brand).getLiquiditySupply();
  const getLiquidityIssuer = brand => getPool(brand).getLiquidityIssuer();
  const addPool = makeAddPool(
    zcf,
    isSecondary,
    initPool,
    centralBrand,
    timer,
    quoteIssuerKit,
    paramManager.getProtocolFee,
    paramManager.getPoolFee,
    protocolSeat,
  );
  const getPoolAllocation = brand => {
    return getPool(brand).getPoolSeat().getCurrentAllocation();
  };

  const getPriceAuthorities = brand => {
    const pool = getPool(brand);
    return {
      toCentral: pool.getToCentralPriceAuthority(),
      fromCentral: pool.getFromCentralPriceAuthority(),
    };
  };

  /**
   * @param {Brand} brandIn
   * @param {Brand} brandOut
   * @returns {VPoolWrapper<unknown>}
   */
  const provideVPool = (brandIn, brandOut) => {
    if (isSecondary(brandIn) && isSecondary(brandOut)) {
      return makeDoublePool(
        zcf,
        getPool(brandIn),
        getPool(brandOut),
        paramManager.getProtocolFee,
        paramManager.getPoolFee,
        protocolSeat,
      );
    }

    const pool = isSecondary(brandOut) ? getPool(brandOut) : getPool(brandIn);
    return pool.getVPool();
  };

  const getInputPrice = (amountIn, amountOut) => {
    const pool = provideVPool(amountIn.brand, amountOut.brand).externalFacet;
    return pool.getInputPrice(amountIn, amountOut);
  };
  const getOutputPrice = (amountIn, amountOut) => {
    const pool = provideVPool(amountIn.brand, amountOut.brand).externalFacet;
    return pool.getOutputPrice(amountIn, amountOut);
  };

  const { makeSwapInInvitation, makeSwapOutInvitation } =
    makeMakeSwapInvitation(zcf, provideVPool);
  const makeAddLiquidityInvitation = makeMakeAddLiquidityInvitation(
    zcf,
    getPool,
  );
  const makeAddLiquidityAtRateInvitation = makeMakeAddLiquidityAtRateInvitation(
    zcf,
    getPool,
    provideVPool,
    protocolSeat,
  );

  const makeRemoveLiquidityInvitation = makeMakeRemoveLiquidityInvitation(
    zcf,
    getPool,
  );

  const { makeCollectFeesInvitation } = makeMakeCollectFeesInvitation(
    zcf,
    protocolSeat,
    centralBrand,
  );

  const publicFacet = wrapPublicFacet(
    Far('AMM public facet', {
      addPool,
      getPoolAllocation,
      getLiquidityIssuer,
      getLiquiditySupply,
      getInputPrice,
      getOutputPrice,
      makeSwapInvitation: makeSwapInInvitation,
      makeSwapInInvitation,
      makeSwapOutInvitation,
      makeAddLiquidityInvitation,
      makeAddLiquidityAtRateInvitation,
      makeRemoveLiquidityInvitation,
      getQuoteIssuer: () => quoteIssuerKit.issuer,
      getPriceAuthorities,
      getAllPoolBrands: () =>
        Object.values(zcf.getTerms().brands).filter(isSecondary),
      getProtocolPoolBalance: () => protocolSeat.getCurrentAllocation(),
    }),
  );

  const creatorFacet = wrapCreatorFacet(
    Far('AMM Fee Collector facet', {
      makeCollectFeesInvitation,
    }),
  );
  return harden({ publicFacet, creatorFacet });
};

harden(start);
export { start };<|MERGE_RESOLUTION|>--- conflicted
+++ resolved
@@ -98,17 +98,8 @@
  * those internal methods, and reveals the original AMM creatorFacet to its own
  * creator.
  *
-<<<<<<< HEAD
- * @type ContractStartFn<
- * XYKAMMPublicFacet,
- * GovernedCreatorFacet<*>,
- * AMMTerms,
- * {initialPoserInvitation: Payment}
- * >
-=======
- * @param {ZCF<Terms & AMMTerms>} zcf
+ * @param {ZCF<AMMTerms>} zcf
  * @param {{initialPoserInvitation: Invitation}} privateArgs
->>>>>>> 3d75325e
  */
 const start = async (zcf, privateArgs) => {
   /**
@@ -163,20 +154,9 @@
     )}`,
   );
 
-<<<<<<< HEAD
   const { wrapPublicFacet, wrapCreatorFacet } = handleParamGovernance(
     zcf,
     paramManager,
-=======
-  const { wrapPublicFacet, wrapCreatorFacet, getNat, getInvitationAmount } =
-    // @ts-expect-error FIXME bad custom terms def
-    handleParamGovernance(zcf, paramManager);
-
-  const electorateInvAmt = getInvitationAmount(CONTRACT_ELECTORATE);
-  assert(
-    keyEQ(electorateInvAmt, electorateParam.value),
-    X`electorate amount (${electorateParam.value} didn't match ${electorateInvAmt}`,
->>>>>>> 3d75325e
   );
 
   assertElectorateMatches(paramManager, otherGovernedTerms);
@@ -272,6 +252,7 @@
     centralBrand,
   );
 
+  /** @type {XYKAMMPublicFacet} */
   const publicFacet = wrapPublicFacet(
     Far('AMM public facet', {
       addPool,
@@ -294,6 +275,7 @@
     }),
   );
 
+  /** @type {GovernedCreatorFacet<*>} */
   const creatorFacet = wrapCreatorFacet(
     Far('AMM Fee Collector facet', {
       makeCollectFeesInvitation,
