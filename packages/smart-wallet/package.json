--- conflicted
+++ resolved
@@ -17,42 +17,17 @@
     "lint:eslint": "eslint ."
   },
   "devDependencies": {
-<<<<<<< HEAD
-    "@agoric/casting": "^0.4.2",
-    "@agoric/cosmic-proto": "^0.4.0",
-    "@agoric/swingset-vat": "^0.32.2",
+    "@agoric/casting": "^0.4.3-u18.4",
+    "@agoric/cosmic-proto": "^0.5.0-u18.4",
+    "@agoric/swingset-vat": "^0.33.0-u18.0",
     "@endo/bundle-source": "^3.5.0",
     "@endo/captp": "^4.4.3",
     "@endo/init": "^1.1.7",
-=======
-    "@agoric/cosmic-proto": "^0.5.0-u18.4",
-    "@agoric/swingset-vat": "^0.33.0-u18.0",
-    "@endo/bundle-source": "^3.4.2",
-    "@endo/captp": "^4.4.2",
-    "@endo/init": "^1.1.6",
->>>>>>> aaebae48
     "ava": "^5.3.0",
     "import-meta-resolve": "^2.2.1"
   },
   "dependencies": {
-<<<<<<< HEAD
     "@endo/errors": "^1.2.8",
-    "@agoric/ertp": "^0.16.2",
-    "@agoric/internal": "^0.3.2",
-    "@agoric/notifier": "^0.6.2",
-    "@agoric/store": "^0.9.2",
-    "@agoric/vat-data": "^0.5.2",
-    "@agoric/vats": "^0.15.1",
-    "@agoric/vow": "^0.1.0",
-    "@agoric/zoe": "^0.26.2",
-    "@agoric/zone": "^0.2.2",
-    "@endo/eventual-send": "^1.2.8",
-    "@endo/far": "^1.1.9",
-    "@endo/marshal": "^1.6.2",
-    "@endo/nat": "^5.0.13",
-    "@endo/promise-kit": "^1.1.8"
-=======
-    "@agoric/casting": "^0.4.3-u18.4",
     "@agoric/ertp": "^0.16.3-u18.0",
     "@agoric/internal": "^0.4.0-u18.0",
     "@agoric/notifier": "^0.7.0-u18.0",
@@ -62,13 +37,11 @@
     "@agoric/vow": "^0.2.0-u18.0",
     "@agoric/zoe": "^0.26.3-u18.0",
     "@agoric/zone": "^0.3.0-u18.0",
-    "@endo/errors": "^1.2.7",
-    "@endo/eventual-send": "^1.2.7",
-    "@endo/far": "^1.1.8",
-    "@endo/marshal": "^1.6.1",
-    "@endo/nat": "^5.0.12",
-    "@endo/promise-kit": "^1.1.7"
->>>>>>> aaebae48
+    "@endo/eventual-send": "^1.2.8",
+    "@endo/far": "^1.1.9",
+    "@endo/marshal": "^1.6.2",
+    "@endo/nat": "^5.0.13",
+    "@endo/promise-kit": "^1.1.8"
   },
   "files": [
     "src/"
