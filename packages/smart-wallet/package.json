{
  "name": "@agoric/smart-wallet",
  "version": "0.5.4-u18.4",
  "description": "Wallet contract",
  "type": "module",
  "main": "src/index.js",
  "scripts": {
    "build": "yarn build:bundles",
    "build:bundles": "node ./scripts/build-bundles.js",
    "prepack": "tsc --build tsconfig.build.json",
    "postpack": "git clean -f '*.d.ts*' '*.tsbuildinfo'",
    "test": "ava",
    "test:xs": "exit 0",
    "lint": "run-s --continue-on-error lint:*",
    "lint-fix": "yarn lint:eslint --fix",
    "lint:types": "tsc",
    "lint:eslint": "eslint ."
  },
  "devDependencies": {
<<<<<<< HEAD
    "@agoric/casting": "^0.4.2",
    "@agoric/cosmic-proto": "^0.5.0-u18.2",
=======
    "@agoric/cosmic-proto": "^0.5.0-u18.4",
>>>>>>> aaebae48
    "@agoric/swingset-vat": "^0.33.0-u18.0",
    "@endo/bundle-source": "^3.5.0",
    "@endo/captp": "^4.4.3",
    "@endo/init": "^1.1.7",
    "ava": "^5.3.0",
    "import-meta-resolve": "^2.2.1"
  },
  "dependencies": {
<<<<<<< HEAD
    "@endo/errors": "^1.2.8",
    "@agoric/casting": "^0.4.3-u18.2",
=======
    "@agoric/casting": "^0.4.3-u18.4",
>>>>>>> aaebae48
    "@agoric/ertp": "^0.16.3-u18.0",
    "@agoric/internal": "^0.4.0-u18.0",
    "@agoric/notifier": "^0.7.0-u18.0",
    "@agoric/store": "^0.9.3-u18.0",
    "@agoric/vat-data": "^0.5.3-u18.0",
    "@agoric/vats": "^0.16.0-u18.4",
    "@agoric/vow": "^0.2.0-u18.0",
    "@agoric/zoe": "^0.26.3-u18.0",
    "@agoric/zone": "^0.3.0-u18.0",
    "@endo/eventual-send": "^1.2.8",
    "@endo/far": "^1.1.9",
    "@endo/marshal": "^1.6.2",
    "@endo/nat": "^5.0.13",
    "@endo/promise-kit": "^1.1.8"
  },
  "files": [
    "src/"
  ],
  "keywords": [],
  "repository": {
    "type": "git",
    "url": "git+https://github.com/Agoric/agoric"
  },
  "author": "Agoric",
  "license": "Apache-2.0",
  "bugs": {
    "url": "https://github.com/Agoric/agoric/issues"
  },
  "homepage": "https://github.com/Agoric/agoric#readme",
  "ava": {
    "files": [
      "test/**/*.test.*"
    ],
    "require": [
      "@endo/init/debug.js"
    ],
    "timeout": "2m"
  },
  "publishConfig": {
    "access": "public"
  },
  "typeCoverage": {
    "atLeast": 94.58
  }
}<|MERGE_RESOLUTION|>--- conflicted
+++ resolved
@@ -17,12 +17,7 @@
     "lint:eslint": "eslint ."
   },
   "devDependencies": {
-<<<<<<< HEAD
-    "@agoric/casting": "^0.4.2",
-    "@agoric/cosmic-proto": "^0.5.0-u18.2",
-=======
     "@agoric/cosmic-proto": "^0.5.0-u18.4",
->>>>>>> aaebae48
     "@agoric/swingset-vat": "^0.33.0-u18.0",
     "@endo/bundle-source": "^3.5.0",
     "@endo/captp": "^4.4.3",
@@ -31,12 +26,8 @@
     "import-meta-resolve": "^2.2.1"
   },
   "dependencies": {
-<<<<<<< HEAD
     "@endo/errors": "^1.2.8",
-    "@agoric/casting": "^0.4.3-u18.2",
-=======
     "@agoric/casting": "^0.4.3-u18.4",
->>>>>>> aaebae48
     "@agoric/ertp": "^0.16.3-u18.0",
     "@agoric/internal": "^0.4.0-u18.0",
     "@agoric/notifier": "^0.7.0-u18.0",
