{
  "name": "@agoric/internal",
  "version": "0.4.0-u18.0",
  "description": "Externally unsupported utilities internal to agoric-sdk",
  "type": "module",
  "main": "src/index.js",
  "engines": {
    "node": "^18.12 || ^20.9"
  },
  "scripts": {
    "build": "exit 0",
    "prepack": "tsc --build tsconfig.build.json",
    "postpack": "git clean -f '*.d.ts*' '*.tsbuildinfo'",
    "test": "ava",
    "test:nyc": "exit 0",
    "test:xs": "exit 0",
    "lint-fix": "yarn lint:eslint --fix",
    "lint": "run-s --continue-on-error lint:*",
    "lint:eslint": "eslint .",
    "lint:types": "tsc"
  },
  "dependencies": {
<<<<<<< HEAD
    "@endo/errors": "^1.2.8",
    "@agoric/base-zone": "^0.1.0",
    "@endo/common": "^1.2.8",
    "@endo/far": "^1.1.9",
    "@endo/init": "^1.1.7",
    "@endo/marshal": "^1.6.2",
    "@endo/pass-style": "^1.4.7",
    "@endo/patterns": "^1.4.7",
    "@endo/promise-kit": "^1.1.8",
    "@endo/stream": "^1.2.8",
=======
    "@agoric/base-zone": "^0.1.1-u18.0",
    "@endo/common": "^1.2.7",
    "@endo/errors": "^1.2.7",
    "@endo/far": "^1.1.8",
    "@endo/init": "^1.1.6",
    "@endo/marshal": "^1.6.1",
    "@endo/pass-style": "^1.4.6",
    "@endo/patterns": "^1.4.6",
    "@endo/promise-kit": "^1.1.7",
    "@endo/stream": "^1.2.7",
>>>>>>> 89128d3e
    "anylogger": "^0.21.0",
    "jessie.js": "^0.3.4"
  },
  "devDependencies": {
    "@agoric/cosmic-proto": "^0.4.0",
    "@endo/exo": "^1.5.7",
    "@endo/init": "^1.1.7",
    "ava": "^5.3.0",
    "tsd": "^0.31.1"
  },
  "ava": {
    "require": [
      "@endo/init/debug.js"
    ],
    "files": [
      "test/**/*.test.*"
    ]
  },
  "author": "Agoric",
  "license": "Apache-2.0",
  "files": [
    "src",
    "exported.js"
  ],
  "publishConfig": {
    "access": "public"
  },
  "typeCoverage": {
    "atLeast": 93.06
  }
}<|MERGE_RESOLUTION|>--- conflicted
+++ resolved
@@ -20,9 +20,8 @@
     "lint:types": "tsc"
   },
   "dependencies": {
-<<<<<<< HEAD
+    "@agoric/base-zone": "^0.1.1-u18.0",
     "@endo/errors": "^1.2.8",
-    "@agoric/base-zone": "^0.1.0",
     "@endo/common": "^1.2.8",
     "@endo/far": "^1.1.9",
     "@endo/init": "^1.1.7",
@@ -31,18 +30,6 @@
     "@endo/patterns": "^1.4.7",
     "@endo/promise-kit": "^1.1.8",
     "@endo/stream": "^1.2.8",
-=======
-    "@agoric/base-zone": "^0.1.1-u18.0",
-    "@endo/common": "^1.2.7",
-    "@endo/errors": "^1.2.7",
-    "@endo/far": "^1.1.8",
-    "@endo/init": "^1.1.6",
-    "@endo/marshal": "^1.6.1",
-    "@endo/pass-style": "^1.4.6",
-    "@endo/patterns": "^1.4.6",
-    "@endo/promise-kit": "^1.1.7",
-    "@endo/stream": "^1.2.7",
->>>>>>> 89128d3e
     "anylogger": "^0.21.0",
     "jessie.js": "^0.3.4"
   },
