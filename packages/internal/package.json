--- conflicted
+++ resolved
@@ -20,9 +20,8 @@
     "lint:types": "tsc"
   },
   "dependencies": {
-<<<<<<< HEAD
     "@endo/errors": "^1.2.8",
-    "@agoric/base-zone": "^0.1.0",
+    "@agoric/base-zone": "^0.1.1-u18.0",
     "@endo/common": "^1.2.8",
     "@endo/far": "^1.1.9",
     "@endo/init": "^1.1.7",
@@ -31,23 +30,11 @@
     "@endo/patterns": "^1.4.7",
     "@endo/promise-kit": "^1.1.8",
     "@endo/stream": "^1.2.8",
-=======
-    "@agoric/base-zone": "^0.1.1-u18.0",
-    "@endo/common": "^1.2.7",
-    "@endo/errors": "^1.2.7",
-    "@endo/far": "^1.1.8",
-    "@endo/init": "^1.1.6",
-    "@endo/marshal": "^1.6.1",
-    "@endo/pass-style": "^1.4.6",
-    "@endo/patterns": "^1.4.6",
-    "@endo/promise-kit": "^1.1.7",
-    "@endo/stream": "^1.2.7",
->>>>>>> aaebae48
     "anylogger": "^0.21.0",
     "jessie.js": "^0.3.4"
   },
   "devDependencies": {
-    "@agoric/cosmic-proto": "^0.4.0",
+    "@agoric/cosmic-proto": "^0.5.0-u18.4",
     "@endo/exo": "^1.5.7",
     "@endo/init": "^1.1.7",
     "ava": "^5.3.0",
