--- conflicted
+++ resolved
@@ -32,11 +32,7 @@
     "@agoric/store": "^0.0.1",
     "@agoric/swing-store-simple": "^0.1.0",
     "@agoric/swingset-vat": "^0.3.0",
-<<<<<<< HEAD
     "@agoric/tendermint": "^4.1.2",
-=======
-    "@agoric/tendermint": "^4.1.1",
->>>>>>> 7485afd3
     "@agoric/weak-store": "^0.0.1",
     "@agoric/zoe": "^0.2.1",
     "@iarna/toml": "^2.2.3",
