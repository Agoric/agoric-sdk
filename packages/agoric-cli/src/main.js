--- conflicted
+++ resolved
@@ -1,19 +1,12 @@
 /* global process */
-<<<<<<< HEAD
 import { Command } from 'commander';
 import path from 'path';
 import url from 'url';
 import { assert, X } from '@endo/errors';
-=======
-import { assert, details as X } from '@agoric/assert';
->>>>>>> f908f891
 import {
+  DEFAULT_KEEP_POLLING_SECONDS,
   DEFAULT_JITTER_SECONDS,
-  DEFAULT_KEEP_POLLING_SECONDS,
 } from '@agoric/casting';
-import { Command } from 'commander';
-import path from 'path';
-import url from 'url';
 import { makeWalletCommand } from './commands/wallet.js';
 import cosmosMain from './cosmos.js';
 import deployMain from './deploy.js';
