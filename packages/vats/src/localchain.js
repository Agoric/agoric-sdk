// @ts-check
import { E } from '@endo/far';
import { M } from '@endo/patterns';
import { AmountShape, BrandShape, PaymentShape } from '@agoric/ertp';
import { Shape as NetworkShape } from '@agoric/network';

<<<<<<< HEAD
import { Fail } from '@endo/errors';
=======
const { Fail } = assert;
const { Vow$ } = NetworkShape;
>>>>>>> 4f70e66a

/**
 * @import {TypedJson, ResponseTo, JsonSafe} from '@agoric/cosmic-proto';
 * @import {PromiseVow, VowTools} from '@agoric/vow';
 * @import {TargetApp, TargetRegistration} from './bridge-target.js';
 * @import {BankManager, Bank} from './vat-bank.js';
 * @import {ScopedBridgeManager} from './types.js';
 */

/**
 * @template {unknown[]} T
 * @typedef {Promise<T>} PromiseVowOfTupleMappedToGenerics Temporary hack
 *
 *   UNTIL(microsoft/TypeScript#57122): This type should be replaced with just
 *   PromiseVow<T>, but TypeScript doesn't understand that the result of a
 *   mapping a tuple type using generics is iterable:
 *
 *   'JsonSafe<MsgTransferResponse & { '@type':
 *   "/ibc.applications.transfer.v1.MsgTransferResponse"; }>[] |
 *   Vow<JsonSafe<MsgTransferResponse & { ...; }>[]>' must have a
 *   '[Symbol.iterator]()' method that returns an iterator.
 */

/**
 * @typedef {{
 *   system: ScopedBridgeManager<'vlocalchain'>;
 *   bank: Bank;
 *   transfer: import('./transfer.js').TransferMiddleware;
 * }} AccountPowers
 */

/**
 * @typedef {{
 *   system: ScopedBridgeManager<'vlocalchain'>;
 *   bankManager: BankManager;
 *   transfer: import('./transfer.js').TransferMiddleware;
 * }} LocalChainPowers
 */

export const LocalChainAccountI = M.interface('LocalChainAccount', {
  getAddress: M.callWhen().returns(Vow$(M.string())),
  getBalance: M.callWhen(BrandShape).returns(Vow$(AmountShape)),
  deposit: M.callWhen(PaymentShape)
    .optional(M.pattern())
    .returns(Vow$(AmountShape)),
  withdraw: M.callWhen(AmountShape).returns(Vow$(PaymentShape)),
  executeTx: M.callWhen(M.arrayOf(M.record())).returns(
    Vow$(M.arrayOf(M.record())),
  ),
  monitorTransfers: M.callWhen(M.remotable('TransferTap')).returns(
    Vow$(M.remotable('TargetRegistration')),
  ),
});

/**
 * @param {import('@agoric/base-zone').Zone} zone
 * @param {VowTools} vowTools
 */
export const prepareLocalChainAccountKit = (zone, { watch }) =>
  zone.exoClassKit(
    'LocalChainAccountKit',
    {
      account: LocalChainAccountI,
      depositPaymentWatcher: M.interface('DepositPaymentWatcher', {
        onFulfilled: M.call(BrandShape)
          .optional({
            payment: PaymentShape,
            optAmountShape: M.or(M.undefined(), AmountShape),
          })
          .returns(M.promise()),
      }),
    },
    /**
     * @param {string} address
     * @param {AccountPowers} powers
     */
    (address, powers) => ({
      address,
      ...powers,
      reserved: undefined,
    }),
    {
      depositPaymentWatcher: {
        /**
         * @param {Brand<'nat'>} brand
         * @param {{
         *   payment: Payment<'nat'>;
         *   optAmountShape: Amount<'nat'>;
         * }} ctx
         */
        onFulfilled(brand, { payment, optAmountShape }) {
          const purse = E(this.state.bank).getPurse(brand);
          return E(purse).deposit(payment, optAmountShape);
        },
      },
      account: {
        // Information that the account creator needs.
        getAddress() {
          return this.state.address;
        },
        /**
         * @param {Brand<'nat'>} brand
         * @returns {PromiseVow<Amount<'nat'>>}
         */
        async getBalance(brand) {
          const { bank } = this.state;
          const purse = E(bank).getPurse(brand);
          return E(purse).getCurrentAmount();
        },
        /**
         * Deposit a payment into the bank purse that matches the alleged brand.
         * This is safe, since even if the payment lies about its brand, ERTP
         * will reject spoofed payment objects when depositing into a purse.
         *
         * @param {Payment<'nat'>} payment
         * @param {Pattern} [optAmountShape] throws if the Amount of the Payment
         *   does not match the provided Pattern
         * @returns {PromiseVow<Amount<'nat'>>}
         */
        async deposit(payment, optAmountShape) {
          return watch(
            E(payment).getAllegedBrand(),
            this.facets.depositPaymentWatcher,
            {
              payment,
              optAmountShape,
            },
          );
        },
        /**
         * Withdraw a payment from the account's bank purse of the amount's
         * brand.
         *
         * @param {Amount<'nat'>} amount
         * @returns {PromiseVow<Payment<'nat'>>} payment
         */
        async withdraw(amount) {
          const { bank } = this.state;
          const purse = E(bank).getPurse(amount.brand);
          return E(purse).withdraw(amount);
        },
        /**
         * Execute a batch of messages in order as a single atomic transaction
         * and return the responses. If any of the messages fails, the entire
         * batch will be rolled back. Use `typedJson()` on the arguments to get
         * typed return values.
         *
         * @template {TypedJson[]} MT messages tuple (use const with multiple
         *   elements or it will be a mixed array)
         * @param {MT} messages
         * @returns {PromiseVowOfTupleMappedToGenerics<{
         *   [K in keyof MT]: JsonSafe<ResponseTo<MT[K]>>;
         * }>}
         */
        async executeTx(messages) {
          const { address, system } = this.state;
          messages.length > 0 || Fail`need at least one message to execute`;

          const obj = {
            type: 'VLOCALCHAIN_EXECUTE_TX',
            // This address is the only one that `VLOCALCHAIN_EXECUTE_TX` will
            // accept as a signer for the transaction.  If the messages have other
            // addresses in signer positions, the transaction will be aborted.
            address,
            messages,
          };
          return E(system).toBridge(obj);
        },
        /**
         * @param {TargetApp} tap
         * @returns {PromiseVow<TargetRegistration>}
         */
        async monitorTransfers(tap) {
          const { address, transfer } = this.state;
          return E(transfer).registerTap(address, tap);
        },
      },
    },
  );

/**
 * @typedef {Awaited<
 *   ReturnType<ReturnType<typeof prepareLocalChainAccountKit>>
 * >} LocalChainAccountKit
 */

/** @typedef {LocalChainAccountKit['account']} LocalChainAccount */

export const LocalChainI = M.interface('LocalChain', {
  makeAccount: M.callWhen().returns(Vow$(M.remotable('LocalChainAccount'))),
  query: M.callWhen(M.record()).returns(Vow$(M.record())),
  queryMany: M.callWhen(M.arrayOf(M.record())).returns(
    Vow$(M.arrayOf(M.record())),
  ),
});

/**
 * @param {import('@agoric/base-zone').Zone} zone
 * @param {ReturnType<typeof prepareLocalChainAccountKit>} makeAccountKit
 * @param {VowTools} vowTools
 */
const prepareLocalChain = (zone, makeAccountKit, { watch }) => {
  const makeLocalChainKit = zone.exoClassKit(
    'LocalChainKit',
    {
      public: LocalChainI,
      extractFirstQueryResultWatcher: M.interface(
        'ExtractFirstQueryResultWatcher',
        {
          onFulfilled: M.call(M.arrayOf(M.record())).returns(M.record()),
        },
      ),
    },
    /** @param {LocalChainPowers} powers */
    powers => {
      return { ...powers };
    },
    {
      public: {
        /**
         * Allocate a fresh address that doesn't correspond with a public key,
         * and follows the ICA guidelines to help reduce collisions. See
         * x/vlocalchain/keeper/keeper.go AllocateAddress for the use of the app
         * hash and block data hash.
         *
         * @returns {PromiseVow<LocalChainAccount>}
         */
        async makeAccount() {
          const { system, bankManager, transfer } = this.state;
          const address = await E(system).toBridge({
            type: 'VLOCALCHAIN_ALLOCATE_ADDRESS',
          });
          const bank = await E(bankManager).getBankForAddress(address);
          return makeAccountKit(address, { system, bank, transfer }).account;
        },
        /**
         * Make a single query to the local chain. Will reject with an error if
         * the query fails. Otherwise, return the response as a JSON-compatible
         * object.
         *
         * @template {TypedJson} [T=TypedJson]
         * @param {T} request
         * @returns {PromiseVow<JsonSafe<ResponseTo<T>>>}
         */
        async query(request) {
          const requests = harden([request]);
          return watch(
            E(this.facets.public).queryMany(requests),
            this.facets.extractFirstQueryResultWatcher,
          );
        },
        /**
         * Send a batch of query requests to the local chain. Unless there is a
         * system error, will return all results to indicate their success or
         * failure.
         *
         * @template {import('@agoric/cosmic-proto').TypedJson[]} RT
         * @param {RT} requests
         * @returns {PromiseVowOfTupleMappedToGenerics<{
         *   [K in keyof RT]: JsonSafe<{
         *     error?: string;
         *     reply: ResponseTo<RT[K]>;
         *   }>;
         * }>}
         */
        async queryMany(requests) {
          const { system } = this.state;
          return E(system).toBridge({
            type: 'VLOCALCHAIN_QUERY_MANY',
            messages: requests,
          });
        },
      },
      extractFirstQueryResultWatcher: {
        /**
         * Extract the first result from the array of results or throw an error
         * if that result failed.
         *
         * @param {JsonSafe<{
         *   error?: string;
         *   reply: TypedJson<any>;
         * }>[]} results
         */
        onFulfilled(results) {
          results.length === 1 ||
            Fail`expected exactly one result; got ${results}`;
          const { error, reply } = results[0];
          if (error) {
            throw Fail`query failed: ${error}`;
          }
          return reply;
        },
      },
    },
  );

  /**
   * @param {LocalChainPowers} powers
   */
  const makeLocalChain = powers => makeLocalChainKit(powers).public;
  return makeLocalChain;
};

/**
 * @param {import('@agoric/base-zone').Zone} zone
 * @param {VowTools} vowTools
 */
export const prepareLocalChainTools = (zone, vowTools) => {
  const makeAccountKit = prepareLocalChainAccountKit(zone, vowTools);
  const makeLocalChain = prepareLocalChain(zone, makeAccountKit, vowTools);

  return harden({ makeLocalChain });
};
harden(prepareLocalChainTools);

/** @typedef {ReturnType<typeof prepareLocalChainTools>} LocalChainTools */
/** @typedef {ReturnType<LocalChainTools['makeLocalChain']>} LocalChain */<|MERGE_RESOLUTION|>--- conflicted
+++ resolved
@@ -4,12 +4,8 @@
 import { AmountShape, BrandShape, PaymentShape } from '@agoric/ertp';
 import { Shape as NetworkShape } from '@agoric/network';
 
-<<<<<<< HEAD
 import { Fail } from '@endo/errors';
-=======
-const { Fail } = assert;
 const { Vow$ } = NetworkShape;
->>>>>>> 4f70e66a
 
 /**
  * @import {TypedJson, ResponseTo, JsonSafe} from '@agoric/cosmic-proto';
