--- conflicted
+++ resolved
@@ -22,12 +22,8 @@
   "author": "Agoric",
   "license": "Apache-2.0",
   "dependencies": {
-<<<<<<< HEAD
     "@endo/errors": "^1.2.8",
-    "@agoric/cosmic-proto": "^0.5.0-u18.2",
-=======
     "@agoric/cosmic-proto": "^0.5.0-u18.4",
->>>>>>> aaebae48
     "@agoric/ertp": "^0.16.3-u18.0",
     "@agoric/governance": "^0.10.4-u18.0",
     "@agoric/internal": "^0.4.0-u18.0",
