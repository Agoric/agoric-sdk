{
  "name": "@agoric/vats",
  "version": "0.15.1",
  "description": "Agoric's Vat library",
  "type": "module",
  "main": "./index.js",
  "repository": "https://github.com/Agoric/agoric-sdk",
  "scripts": {
    "build": "yarn build:bundles",
    "build:bundles": "node scripts/build-bundles.js",
    "prepack": "tsc --build tsconfig.build.json",
    "postpack": "git clean -f '*.d.ts*'",
    "test": "ava",
    "test:c8": "c8 $C8_OPTIONS ava",
    "test:xs": "exit 0",
    "lint-fix": "yarn lint:eslint --fix",
    "lint": "run-s --continue-on-error lint:*",
    "lint:types": "tsc",
    "lint:eslint": "eslint ."
  },
  "keywords": [],
  "author": "Agoric",
  "license": "Apache-2.0",
  "dependencies": {
    "@endo/errors": "^1.2.4",
    "@agoric/cosmic-proto": "^0.4.0",
    "@agoric/ertp": "^0.16.2",
    "@agoric/governance": "^0.10.3",
    "@agoric/internal": "^0.3.2",
    "@agoric/network": "^0.1.0",
    "@agoric/notifier": "^0.6.2",
    "@agoric/store": "^0.9.2",
    "@agoric/swingset-vat": "^0.32.2",
    "@agoric/time": "^0.3.2",
    "@agoric/vat-data": "^0.5.2",
    "@agoric/vow": "^0.1.0",
    "@agoric/zoe": "^0.26.2",
    "@agoric/zone": "^0.2.2",
<<<<<<< HEAD
    "@endo/far": "^1.0.4",
    "@endo/import-bundle": "^1.0.4",
    "@endo/marshal": "^1.3.0",
    "@endo/nat": "^5.0.4",
    "@endo/pass-style": "^1.2.0",
    "@endo/patterns": "^1.2.0",
    "@endo/promise-kit": "^1.0.4",
=======
    "@endo/far": "^1.1.4",
    "@endo/import-bundle": "^1.2.1",
    "@endo/marshal": "^1.5.2",
    "@endo/nat": "^5.0.9",
    "@endo/patterns": "^1.4.2",
    "@endo/promise-kit": "^1.1.4",
>>>>>>> 644c2100
    "import-meta-resolve": "^2.2.1",
    "jessie.js": "^0.3.4"
  },
  "devDependencies": {
    "@agoric/swingset-liveslots": "^0.10.2",
    "@endo/bundle-source": "^3.3.0",
    "@endo/init": "^1.1.3",
    "ava": "^5.3.0",
    "c8": "^9.1.0"
  },
  "files": [
    "CHANGELOG.md",
    "src/",
    "scripts/",
    "tools/",
    "index.*"
  ],
  "publishConfig": {
    "access": "public"
  },
  "engines": {
    "node": "^18.12 || ^20.9"
  },
  "ava": {
    "files": [
      "test/**/*.test.*"
    ],
    "require": [
      "@endo/init/debug.js"
    ],
    "timeout": "20m",
    "workerThreads": false
  },
  "typeCoverage": {
    "atLeast": 91.52
  }
}<|MERGE_RESOLUTION|>--- conflicted
+++ resolved
@@ -36,22 +36,13 @@
     "@agoric/vow": "^0.1.0",
     "@agoric/zoe": "^0.26.2",
     "@agoric/zone": "^0.2.2",
-<<<<<<< HEAD
-    "@endo/far": "^1.0.4",
-    "@endo/import-bundle": "^1.0.4",
-    "@endo/marshal": "^1.3.0",
-    "@endo/nat": "^5.0.4",
-    "@endo/pass-style": "^1.2.0",
-    "@endo/patterns": "^1.2.0",
-    "@endo/promise-kit": "^1.0.4",
-=======
     "@endo/far": "^1.1.4",
     "@endo/import-bundle": "^1.2.1",
     "@endo/marshal": "^1.5.2",
     "@endo/nat": "^5.0.9",
+    "@endo/pass-style": "^1.4.2",
     "@endo/patterns": "^1.4.2",
     "@endo/promise-kit": "^1.1.4",
->>>>>>> 644c2100
     "import-meta-resolve": "^2.2.1",
     "jessie.js": "^0.3.4"
   },
