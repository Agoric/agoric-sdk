// @ts-check
import { test } from '@agoric/swingset-vat/tools/prepare-test-env-ava.js';
import { E, Far } from '@endo/far';
import { setUpZoeForTest } from '@agoric/zoe/tools/setup-zoe.js';

import { makeIssuerKit } from '@agoric/ertp';
import { makeScalarBigMapStore } from '@agoric/vat-data';
<<<<<<< HEAD
import { makeHeapZone } from '@agoric/zone';
=======
import { heapZone } from '@agoric/zone';
import { Stake } from '@agoric/inter-protocol/src/tokens.js';
>>>>>>> ff1e3013
import { connectFaucet, showAmount } from '../src/core/demoIssuers.js';
import { setupClientManager } from '../src/core/chain-behaviors.js';
import { makeAgoricNamesAccess, feeIssuerConfig } from '../src/core/utils.js';
import { makePromiseSpace } from '../src/core/promise-space.js';
import { buildRootObject as mintsRoot } from '../src/vat-mints.js';
import { buildRootObject as boardRoot } from '../src/vat-board.js';
import {
  installBootContracts,
  makeAddressNameHubs,
  makeBoard,
  makeClientBanks,
} from '../src/core/basic-behaviors.js';
import { buildRootObject as buildProvisioningRoot } from '../src/vat-provisioning.js';

import { makePopulatedFakeVatAdmin } from '../tools/boot-test-utils.js';
import { makeNameHubKit, prepareMixinMyAddress } from '../src/nameHub.js';

/**
 * @typedef {{
 *   (n: 'board'): BoardVat
 *   (n: 'mint'): MintsVat
 * }} LoadVat
 */
test('connectFaucet produces payments', async t => {
  const space = /** @type {any} */ (makePromiseSpace(t.log));
  const { consume, produce } =
    /** @type { BootstrapPowers & DemoFaucetPowers & { consume: { loadVat: LoadVat, loadCriticalVat: LoadVat }} } */ (
      space
    );
  const { agoricNames, agoricNamesAdmin, spaces } =
    await makeAgoricNamesAccess();
  produce.agoricNames.resolve(agoricNames);
  produce.agoricNamesAdmin.resolve(agoricNamesAdmin);

  const { zoe, feeMintAccessP, vatAdminSvc } = await setUpZoeForTest({
    feeIssuerConfig,
    vatAdminSvc: makePopulatedFakeVatAdmin().vatAdminService,
  });
  produce.zoe.resolve(zoe);
  const fma = await feeMintAccessP;
  produce.feeMintAccess.resolve(fma);
  produce.bridgeManager.resolve(undefined);

  produce.vatAdminSvc.resolve(vatAdminSvc);

  const vatLoader = name => {
    switch (name) {
      case 'mints':
        return mintsRoot();
      case 'board': {
        const baggage = makeScalarBigMapStore('baggage');
        return boardRoot({}, {}, baggage);
      }
      default:
        throw Error('unknown loadVat name');
    }
  };
  produce.loadVat.resolve(vatLoader);
  produce.loadCriticalVat.resolve(vatLoader);

  t.plan(4); // be sure bank.deposit() gets called

  const bldKit = makeIssuerKit(Stake.symbol);
  produce.bldIssuerKit.resolve(bldKit);
  produce.chainStorage.resolve(null);

  const stableIssuer = E(zoe).getFeeIssuer();
  produce.bankManager.resolve(
    Promise.resolve(
      // @ts-expect-error never mind other methods
      Far('mockBankManager', {
        getBankForAddress: _a =>
          Far('mockBank', {
            // @ts-expect-error never mind other methods
            getPurse: brand => ({
              deposit: async (pmt, _x) => {
                const isBLD = brand === bldKit.brand;
                const issuer = isBLD ? bldKit.issuer : stableIssuer;
                const amt = await E(issuer).getAmountOf(pmt);
                t.is(showAmount(amt), isBLD ? '5_000 BLD' : '53 IST');
                return amt;
              },
            }),
            getAssetSubscription: () => null,
          }),
      }),
    ),
  );

  /** @param {BootstrapSpace} powers */
  const stubProps = async ({ consume: { client } }) => {
    const stub = {
      agoricNames: true,
      namesByAddress: true,
      myAddressNameAdmin: true,
      board: true,
      zoe: true,
    };
    void E(client).assignBundle([_a => stub]);
  };

  await Promise.all([
    // @ts-expect-error missing keys: devices, vats, vatPowers, vatParameters, and 2 more.
    makeBoard({ consume, produce, ...spaces }),
    makeAddressNameHubs({ consume, produce, ...spaces }),
    installBootContracts({ consume, produce, ...spaces }),
    setupClientManager({ consume, produce, ...spaces }),
    connectFaucet({ consume, produce, ...spaces }),
    makeClientBanks({ consume, produce, ...spaces }),
    stubProps({ consume, produce, ...spaces }),
  ]);
  const m = await produce.mints;
  t.truthy(m);

  const userBundle = await E(consume.clientCreator).createUserBundle(
    'nick',
    'address1',
    [],
  );

  // t.deepEqual(Object.keys(userBundle), '@@todo');

  /** @type { import('../src/core/demoIssuers.js').UserPaymentRecord[] } */
  const pmts = await E(userBundle.faucet).tapFaucet();

  const detail = await Promise.all(
    pmts.map(({ issuer, payment, pursePetname }) =>
      E(issuer)
        .getAmountOf(payment)
        .then(a => [pursePetname, showAmount(a)]),
    ),
  );
  t.deepEqual(detail, [
    ['Oracle fee', '51 LINK'],
    ['DAI', '1_323 DAI'],
  ]);
});

test('myAddressNameAdmin mixin', async t => {
  const addr = 'agoric123';
  const kit = makeNameHubKit();
  const mixinMyAddress = prepareMixinMyAddress(makeHeapZone());
  const my = mixinMyAddress(kit.nameAdmin, addr);
  t.is(my.getMyAddress(), addr);
});

test('namesByAddressAdmin provideChild', async t => {
  const addr = 'agoric123';
  const baggage = makeScalarBigMapStore('fake baggage', { durable: true });
  const provisioning = buildProvisioningRoot(undefined, undefined, baggage);
  const { namesByAddressAdmin } = await E(provisioning).getNamesByAddressKit();
  /** @type {{ nameAdmin: import('../src/types.js').MyAddressNameAdmin}} */
  // @ts-expect-error XXX why doesn't the provideChild override work?
  const { nameAdmin } = E.get(E(namesByAddressAdmin).provideChild(addr));
  t.is(await E(nameAdmin).getMyAddress(), addr);
});<|MERGE_RESOLUTION|>--- conflicted
+++ resolved
@@ -5,12 +5,8 @@
 
 import { makeIssuerKit } from '@agoric/ertp';
 import { makeScalarBigMapStore } from '@agoric/vat-data';
-<<<<<<< HEAD
 import { makeHeapZone } from '@agoric/zone';
-=======
-import { heapZone } from '@agoric/zone';
 import { Stake } from '@agoric/inter-protocol/src/tokens.js';
->>>>>>> ff1e3013
 import { connectFaucet, showAmount } from '../src/core/demoIssuers.js';
 import { setupClientManager } from '../src/core/chain-behaviors.js';
 import { makeAgoricNamesAccess, feeIssuerConfig } from '../src/core/utils.js';
