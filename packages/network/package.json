--- conflicted
+++ resolved
@@ -21,11 +21,10 @@
   "author": "Agoric",
   "license": "Apache-2.0",
   "dependencies": {
-<<<<<<< HEAD
     "@endo/errors": "^1.2.8",
-    "@agoric/internal": "^0.3.2",
-    "@agoric/store": "^0.9.2",
-    "@agoric/vat-data": "^0.5.2",
+    "@agoric/internal": "^0.4.0-u18.0",
+    "@agoric/store": "^0.9.3-u18.0",
+    "@agoric/vat-data": "^0.5.3-u18.0",
     "@endo/base64": "^1.0.9",
     "@endo/far": "^1.1.9",
     "@endo/pass-style": "^1.4.7",
@@ -33,29 +32,11 @@
     "@endo/promise-kit": "^1.1.8"
   },
   "devDependencies": {
-    "@agoric/swingset-liveslots": "^0.10.2",
-    "@agoric/swingset-vat": "^0.32.2",
-    "@agoric/vow": "^0.1.0",
-    "@agoric/zone": "^0.2.2",
-    "@endo/bundle-source": "^3.5.0",
-=======
-    "@agoric/internal": "^0.4.0-u18.0",
-    "@agoric/store": "^0.9.3-u18.0",
-    "@agoric/vat-data": "^0.5.3-u18.0",
-    "@endo/base64": "^1.0.8",
-    "@endo/errors": "^1.2.7",
-    "@endo/far": "^1.1.8",
-    "@endo/pass-style": "^1.4.6",
-    "@endo/patterns": "^1.4.6",
-    "@endo/promise-kit": "^1.1.7"
-  },
-  "devDependencies": {
     "@agoric/swingset-liveslots": "^0.10.3-u18.0",
     "@agoric/swingset-vat": "^0.33.0-u18.0",
     "@agoric/vow": "^0.2.0-u18.0",
     "@agoric/zone": "^0.3.0-u18.0",
-    "@endo/bundle-source": "^3.4.2",
->>>>>>> aaebae48
+    "@endo/bundle-source": "^3.5.0",
     "ava": "^5.3.0",
     "c8": "^10.1.2"
   },
