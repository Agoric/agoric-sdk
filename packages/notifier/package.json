--- conflicted
+++ resolved
@@ -33,39 +33,21 @@
   },
   "homepage": "https://github.com/Agoric/agoric-sdk#readme",
   "dependencies": {
-<<<<<<< HEAD
     "@endo/errors": "^1.2.8",
-    "@agoric/internal": "^0.3.2",
-    "@agoric/vat-data": "^0.5.2",
+    "@agoric/internal": "^0.4.0-u18.0",
+    "@agoric/vat-data": "^0.5.3-u18.0",
     "@endo/far": "^1.1.9",
     "@endo/marshal": "^1.6.2",
     "@endo/patterns": "^1.4.7",
     "@endo/promise-kit": "^1.1.8"
   },
   "devDependencies": {
-    "@agoric/kmarshal": "^0.1.0",
-    "@agoric/swingset-liveslots": "^0.10.2",
-    "@agoric/swing-store": "^0.9.1",
-    "@agoric/swingset-vat": "^0.32.2",
+    "@agoric/kmarshal": "^0.1.1-u18.0",
+    "@agoric/swingset-liveslots": "^0.10.3-u18.0",
+    "@agoric/swing-store": "^0.10.0-u18.0",
+    "@agoric/swingset-vat": "^0.33.0-u18.0",
     "@endo/init": "^1.1.7",
     "@endo/ses-ava": "^1.2.8",
-=======
-    "@agoric/internal": "^0.4.0-u18.0",
-    "@agoric/vat-data": "^0.5.3-u18.0",
-    "@endo/errors": "^1.2.7",
-    "@endo/far": "^1.1.8",
-    "@endo/marshal": "^1.6.1",
-    "@endo/patterns": "^1.4.6",
-    "@endo/promise-kit": "^1.1.7"
-  },
-  "devDependencies": {
-    "@agoric/kmarshal": "^0.1.1-u18.0",
-    "@agoric/swing-store": "^0.10.0-u18.0",
-    "@agoric/swingset-liveslots": "^0.10.3-u18.0",
-    "@agoric/swingset-vat": "^0.33.0-u18.0",
-    "@endo/init": "^1.1.6",
-    "@endo/ses-ava": "^1.2.7",
->>>>>>> aaebae48
     "ava": "^5.3.0",
     "c8": "^10.1.2"
   },
