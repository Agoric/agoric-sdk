--- conflicted
+++ resolved
@@ -24,11 +24,7 @@
     "lerna": "^3.22.1",
     "npm-run-all": "^4.1.5",
     "prettier": "^2.6.2",
-<<<<<<< HEAD
     "typescript": "~4.6.3"
-=======
-    "typescript": "~4.6.2"
->>>>>>> 4bbcc697
   },
   "engines": {
     "node": ">=14.15.0"
