--- conflicted
+++ resolved
@@ -11,49 +11,24 @@
 let storedUseRight;
 let storedTransferRight;
 
-<<<<<<< HEAD
 function createSaleOffer(E, pixelPaymentP, gallery, dustPurseP, collect) {
   return Promise.resolve(pixelPaymentP).then(async pixelPayment => {
-    const { pixelIssuer, dustIssuer } = await E(gallery).getIssuers();
+    const { pixelIssuerP, dustIssuerP } = await E(gallery).getIssuers();
     const pixelAmount = await E(pixelPayment).getBalance();
-    const dustAmount = await E(E(dustIssuer).getAssay()).make(37);
+    const dustAmount = await E(E(dustIssuerP).getAssay()).make(37);
     const terms = harden({ left: dustAmount, right: pixelAmount });
     const contractHost = makeContractHost(E, evaluate);
     const escrowExchangeInstallationP = E(contractHost).install(
       escrowExchangeSrc,
     );
     const { left: buyerInviteP, right: sellerInviteP } = await E(
-=======
-function createSaleOffer(E, pixelPaymentP, gallery, dustPurse, collect) {
-  return Promise.resolve(pixelPaymentP).then(async pixelPayment => {
-    const { pixelIssuerP, dustIssuerP } = await E(gallery).getIssuers();
-    const pixelAmount = await E(pixelPayment).getBalance();
-    const dustAmount = await E(E(dustIssuerP).getAssay()).make(37);
-    const terms = harden([dustAmount, pixelAmount]);
-    const contractHost = makeContractHost(E, evaluate);
-    const escrowExchangeInstallationP = await E(contractHost).install(
-      escrowExchangeSrc,
-    );
-    const [buyerInviteP, sellerInviteP] = await E(
->>>>>>> 4fbdfe7e
       escrowExchangeInstallationP,
     ).spawn(terms);
     const seatP = E(contractHost).redeem(sellerInviteP);
     E(seatP).offer(pixelPayment);
-<<<<<<< HEAD
-    const pixelPurseP = E(pixelIssuer).makeEmptyPurse();
+    const pixelPurseP = E(pixelIssuerP).makeEmptyPurse();
     collect(seatP, dustPurseP, pixelPurseP, 'alice escrow');
     return { buyerInviteP, contractHost };
-=======
-    const dustPurseP = E(dustIssuerP).makeEmptyPurse();
-    const pixelPurseP = E(pixelIssuerP).makeEmptyPurse();
-    collect(seatP, pixelPurseP, dustPurseP, 'alice escrow');
-    return {
-      sellerSeatP: seatP,
-      buyerInvite: buyerInviteP,
-      contractHost,
-    };
->>>>>>> 4fbdfe7e
   });
 }
 
@@ -294,8 +269,8 @@
         },
         async doTapFaucetAndOfferViaCorkboard(handoffSvc, dustPurseP) {
           log('++ alice.doTapFaucetAndOfferViaCorkboard starting');
-          const { pixelIssuer } = await E(gallery).getIssuers();
-          const exclusivePixelPaymentP = await E(pixelIssuer).getExclusiveAll(
+          const { pixelIssuerP } = await E(gallery).getIssuers();
+          const exclusivePixelPaymentP = await E(pixelIssuerP).getExclusiveAll(
             E(gallery).tapFaucet(),
           );
 
@@ -316,60 +291,13 @@
           );
 
           // check that we got paid.
-          const pixelRefundP = E(pixelIssuer).makeEmptyPurse('refund');
+          const pixelRefundP = E(pixelIssuerP).makeEmptyPurse('refund');
           return {
             aliceRefundP: pixelRefundP,
             alicePaymentP: dustPurseP,
             buyerSeatReceipt,
             contractHostReceipt,
           };
-        },
-        async doTapFaucetAndAddOfferToCorkboard(handoffSvc, dustPurseP) {
-          log('++ alice.doTapFaucetAndAddOfferToCorkboard starting');
-          const pixelPaymentP = E(gallery).tapFaucet();
-          const { pixelIssuerP, dustIssuerP } = await E(gallery).getIssuers();
-          const collect = makeCollect(E, log);
-          const exclusivePixelPaymentP = await E(pixelIssuerP).getExclusiveAll(
-            pixelPaymentP,
-          );
-
-          const {
-            sellerSeatP,
-            buyerInvite,
-            contractHost,
-          } = await createSaleOffer(
-            E,
-            exclusivePixelPaymentP,
-            gallery,
-            dustPurseP,
-            collect,
-          );
-
-          // store buyerInviteP in corkboard
-          const cbP = E(handoffSvc).createEntry('MeetPoint');
-          E(cbP).addEntry('buyerSeat', buyerInvite);
-          E(cbP).addEntry('contractHost', contractHost);
-
-          // check that we got paid.
-          const dustCollectionPurse = E(dustIssuerP).makeEmptyPurse('payment');
-          const pixelRefundP = E(pixelIssuerP).makeEmptyPurse('refund');
-          await collect(
-            sellerSeatP,
-            dustCollectionPurse,
-            pixelRefundP,
-            'alice collects',
-          );
-          E(dustCollectionPurse)
-            .getBalance()
-            .then(balance => log(`++ Alice got paid ${balance.quantity}.`));
-          E(pixelRefundP)
-            .getBalance()
-            .then(balance => {
-              if (balance.quantity.length !== 0) {
-                log(`++ Alice shouldn't receive a refund ${balance.quantity}.`);
-              }
-            });
-          return { pixelRefundP, dustCollectionPurse };
         },
       });
       return alice;
