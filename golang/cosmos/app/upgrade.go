package gaia

import (
	"encoding/json"
	"fmt"
	"reflect"
	"strings"
	"text/template"

	"github.com/Agoric/agoric-sdk/golang/cosmos/vm"
	swingsetkeeper "github.com/Agoric/agoric-sdk/golang/cosmos/x/swingset/keeper"
	sdk "github.com/cosmos/cosmos-sdk/types"
	"github.com/cosmos/cosmos-sdk/types/module"
	upgradetypes "github.com/cosmos/cosmos-sdk/x/upgrade/types"
)

var upgradeNamesOfThisVersion = []string{
<<<<<<< HEAD
	"UNRELEASED_BASIC", // no-frills
	"UNRELEASED_A3P_INTEGRATION",
	"UNRELEASED_main",
	"UNRELEASED_devnet",
	"UNRELEASED_emerynet",
	"UNRELEASED_REAPPLY",
=======
	"agoric-upgrade-18-mainnet",
	"agoric-upgrade-18-devnet",
	"agoric-upgrade-18-emerynet",
	"agoric-upgrade-18-basic",
	"agoric-upgrade-18-basic-2",
	"agoric-upgrade-18-emerynet-rc3",
	"agoric-upgrade-18-a3p",
>>>>>>> aaebae48
}

// isUpgradeNameOfThisVersion returns whether the provided plan name is a
// known upgrade name of this software version
func isUpgradeNameOfThisVersion(name string) bool {
	for _, upgradeName := range upgradeNamesOfThisVersion {
		if upgradeName == name {
			return true
		}
	}
	return false
}

// validUpgradeName is an identity function that asserts the provided name
// is an upgrade name of this software version. It can be used as a sort of
// dynamic enum check.
func validUpgradeName(name string) string {
	if !isUpgradeNameOfThisVersion(name) {
		panic(fmt.Errorf("invalid upgrade name: %s", name))
	}
	return name
}

// isPrimaryUpgradeName returns wether the provided plan name is considered a
// primary for the purpose of applying store migrations for the first upgrade
// of this version.
// It is expected that only primary plan names are used for non testing chains.
func isPrimaryUpgradeName(name string) bool {
	if name == "" {
		// An empty upgrade name can happen if there are no upgrade in progress
		return false
	}
	switch name {
<<<<<<< HEAD
	case validUpgradeName("UNRELEASED_BASIC"),
		validUpgradeName("UNRELEASED_A3P_INTEGRATION"),
		validUpgradeName("UNRELEASED_main"),
		validUpgradeName("UNRELEASED_devnet"),
		validUpgradeName("UNRELEASED_emerynet"):
=======
	case validUpgradeName("agoric-upgrade-18-mainnet"),
		validUpgradeName("agoric-upgrade-18-devnet"),
		validUpgradeName("agoric-upgrade-18-emerynet"),
		validUpgradeName("agoric-upgrade-18-basic"),
		validUpgradeName("agoric-upgrade-18-a3p"):
>>>>>>> aaebae48
		return true
	case validUpgradeName("agoric-upgrade-18-basic-2"),
		validUpgradeName("agoric-upgrade-18-emerynet-rc3"):
		return false
	default:
		panic(fmt.Errorf("unexpected upgrade name %s", validUpgradeName(name)))
	}
}

// isFirstTimeUpgradeOfThisVersion looks up in the upgrade store whether no
// upgrade plan name of this version have previously been applied.
func isFirstTimeUpgradeOfThisVersion(app *GaiaApp, ctx sdk.Context) bool {
	for _, name := range upgradeNamesOfThisVersion {
		if app.UpgradeKeeper.GetDoneHeight(ctx, name) != 0 {
			return false
		}
	}
	return true
}

func buildProposalStepWithArgs(moduleName string, entrypoint string, extra any) (vm.CoreProposalStep, error) {
	t := template.Must(template.New("").Parse(`{
  "module": "{{.moduleName}}",
  "entrypoint": "{{.entrypoint}}",
  "args": {{.args}}
}`))

	var args []byte
	var err error
	if extra == nil {
		// The specified entrypoint will be called with no extra arguments after powers.
		args = []byte(`[]`)
	} else if reflect.TypeOf(extra).Kind() == reflect.Map && reflect.TypeOf(extra).Key().Kind() == reflect.String {
		// The specified entrypoint will be called with this options argument after powers.
		args, err = json.Marshal([]any{extra})
	} else if reflect.TypeOf(extra).Kind() == reflect.Slice {
		// The specified entrypoint will be called with each of these arguments after powers.
		args, err = json.Marshal(extra)
	} else {
		return nil, fmt.Errorf("proposal extra must be nil, array, or string map, not %v", extra)
	}
	if err != nil {
		return nil, err
	}

	var result strings.Builder
	err = t.Execute(&result, map[string]any{
		"moduleName": moduleName,
		"entrypoint": entrypoint,
		"args":       string(args),
	})
	if err != nil {
		return nil, err
	}
	jsonStr := result.String()
	jsonBz := []byte(jsonStr)
	if !json.Valid(jsonBz) {
		return nil, fmt.Errorf("invalid JSON: %s", jsonStr)
	}
	proposal := vm.ArbitraryCoreProposal{Json: jsonBz}
	return vm.CoreProposalStepForModules(proposal), nil
}

func getVariantFromUpgradeName(upgradeName string) string {
	switch upgradeName {
	case "agoric-upgrade-18-mainnet":
		return "MAINNET"
	case "agoric-upgrade-18-devnet":
		return "DEVNET"
<<<<<<< HEAD
	case "UNRELEASED_emerynet":
		return "EMERYNET"
		// Noupgrade for this version.
	case "UNRELEASED_BASIC":
=======
	case "agoric-upgrade-18-emerynet":
		return "EMERYNET"
	case "agoric-upgrade-18-basic":
>>>>>>> aaebae48
		return ""
	case "agoric-upgrade-18-a3p":
		return "A3P_INTEGRATION"
	default:
		return ""
	}
}

func replaceElectorateCoreProposalStep(upgradeName string) (vm.CoreProposalStep, error) {
	variant := getVariantFromUpgradeName(upgradeName)

	if variant == "" {
		return nil, nil
	}

	return buildProposalStepWithArgs(
		"@agoric/builders/scripts/inter-protocol/replace-electorate-core.js",
		"defaultProposalBuilder",
		map[string]any{
			"variant": variant,
		},
	)
}

func replacePriceFeedsCoreProposal(upgradeName string) (vm.CoreProposalStep, error) {
	variant := getVariantFromUpgradeName(upgradeName)

	if variant == "" {
		return nil, nil
	}

	return buildProposalStepWithArgs(
		"@agoric/builders/scripts/inter-protocol/updatePriceFeeds.js",
		"defaultProposalBuilder",
		map[string]any{
			"variant": variant,
		},
	)
}

<<<<<<< HEAD
func terminateGovernorCoreProposal(upgradeName string) (vm.CoreProposalStep, error) {
	// targets is a slice of "$boardID:$instanceKitLabel" strings.
	var targets []string
	switch getVariantFromUpgradeName(upgradeName) {
		case "MAINNET":
			targets = []string{"board052184:stkATOM-USD_price_feed"}
		case "A3P_INTEGRATION":
			targets = []string{"board04091:stATOM-USD_price_feed"}
		default:
			return nil, nil
	}

	return buildProposalStepWithArgs(
		"@agoric/builders/scripts/vats/terminate-governor-instance.js",
		// Request `defaultProposalBuilder(powers, targets)`.
		"defaultProposalBuilder",
		[]any{targets},
	)
}

// func upgradeMintHolderCoreProposal(upgradeName string) (vm.CoreProposalStep, error) {
// 	variant := getVariantFromUpgradeName(upgradeName)

// 	if variant == "" {
// 		return nil, nil
// 	}

// 	return buildProposalStepWithArgs(
// 		"@agoric/builders/scripts/vats/upgrade-mintHolder.js",
// 		"defaultProposalBuilder",
// 		map[string]any{
// 			"variant": variant,
// 		},
// 	)
// }

// unreleasedUpgradeHandler performs standard upgrade actions plus custom actions for the unreleased upgrade.
func unreleasedUpgradeHandler(app *GaiaApp, targetUpgrade string) func(sdk.Context, upgradetypes.Plan, module.VersionMap) (module.VersionMap, error) {
=======
// upgrade18Handler performs standard upgrade actions plus custom actions for upgrade-18.
func upgrade18Handler(app *GaiaApp, targetUpgrade string) func(sdk.Context, upgradetypes.Plan, module.VersionMap) (module.VersionMap, error) {
>>>>>>> aaebae48
	return func(ctx sdk.Context, plan upgradetypes.Plan, fromVm module.VersionMap) (module.VersionMap, error) {
		app.CheckControllerInited(false)

		CoreProposalSteps := []vm.CoreProposalStep{}

		// These CoreProposalSteps are not idempotent and should only be executed
		// as part of the first upgrade using this handler on any given chain.
		if isFirstTimeUpgradeOfThisVersion(app, ctx) {
			// The storeUpgrades defined in app.go only execute for the primary upgrade name
			// If we got here and this first upgrade of this version does not use the
			// primary upgrade name, stores have not been initialized correctly.
			if !isPrimaryUpgradeName(plan.Name) {
				return module.VersionMap{}, fmt.Errorf("cannot run %s as first upgrade", plan.Name)
			}

			replaceElectorateStep, err := replaceElectorateCoreProposalStep(targetUpgrade)
			if err != nil {
				return nil, err
			} else if replaceElectorateStep != nil {
				CoreProposalSteps = append(CoreProposalSteps, replaceElectorateStep)
			}

			priceFeedUpdate, err := replacePriceFeedsCoreProposal(targetUpgrade)
			if err != nil {
				return nil, err
			} else if priceFeedUpdate != nil {
				CoreProposalSteps = append(CoreProposalSteps,
					priceFeedUpdate,
					// The following have a dependency onto the price feed proposal
					vm.CoreProposalStepForModules(
						"@agoric/builders/scripts/vats/add-auction.js",
					),
					vm.CoreProposalStepForModules(
						"@agoric/builders/scripts/vats/upgradeVaults.js",
					),
				)
			}

			// Each CoreProposalStep runs sequentially, and can be constructed from
			// one or more modules executing in parallel within the step.
			CoreProposalSteps = append(CoreProposalSteps,
				vm.CoreProposalStepForModules(
					// Upgrade Zoe (no new ZCF needed).
					"@agoric/builders/scripts/vats/upgrade-zoe.js",
				),
				// Revive KREAd characters
				vm.CoreProposalStepForModules(
					"@agoric/builders/scripts/vats/revive-kread.js",
				),
				vm.CoreProposalStepForModules(
					// Upgrade to include a cleanup from https://github.com/Agoric/agoric-sdk/pull/10319
					"@agoric/builders/scripts/smart-wallet/build-wallet-factory2-upgrade.js",
				),
				vm.CoreProposalStepForModules(
					"@agoric/builders/scripts/vats/upgrade-board.js",
				),
			)

			// Upgrade vats using Vows in Upgrade 18 in order to use a new liveslots that
			// avoids a memory leak in watchPromise.
			CoreProposalSteps = append(CoreProposalSteps,
				vm.CoreProposalStepForModules(
					"@agoric/builders/scripts/vats/upgrade-orchestration.js",
				),
			)

			// CoreProposals for Upgrade 19. These should not be introduced
			// before upgrade 18 is done because they would be run in n:upgrade-next
			//
			// upgradeMintHolderStep, err := upgradeMintHolderCoreProposal(targetUpgrade)
			// if err != nil {
			// 	return nil, err
			// } else if upgradeMintHolderStep != nil {
			// 	CoreProposalSteps = append(CoreProposalSteps, upgradeMintHolderStep)
			// }
			//
			// CoreProposalSteps = append(CoreProposalSteps,
			// 	vm.CoreProposalStepForModules(
			// 		"@agoric/builders/scripts/inter-protocol/replace-feeDistributor.js",
			// 	),
			// 	vm.CoreProposalStepForModules(
			// 		"@agoric/builders/scripts/vats/upgrade-paRegistry.js",
			// 	),
			// 	vm.CoreProposalStepForModules(
			// 		"@agoric/builders/scripts/vats/upgrade-provisionPool.js",
			// 	),
			// 	vm.CoreProposalStepForModules(
			// 		"@agoric/builders/scripts/vats/upgrade-bank.js",
			// 	),
			// 	vm.CoreProposalStepForModules(
			// 		"@agoric/builders/scripts/vats/upgrade-agoricNames.js",
			// 	),
			// 	vm.CoreProposalStepForModules(
			// 		"@agoric/builders/scripts/vats/upgrade-asset-reserve.js",
			// 	),
			// )

			terminateOldGovernor, err := terminateGovernorCoreProposal(targetUpgrade)
			if err != nil {
				return nil, err
			} else if terminateOldGovernor != nil {
				CoreProposalSteps = append(CoreProposalSteps, terminateOldGovernor)
			}
		}

		app.upgradeDetails = &upgradeDetails{
			// Record the plan to send to SwingSet
			Plan: plan,
			// Core proposals that should run during the upgrade block
			// These will be merged with any coreProposals specified in the
			// upgradeInfo field of the upgrade plan ran as subsequent steps
			CoreProposals: vm.CoreProposalsFromSteps(CoreProposalSteps...),
		}

		// Always run module migrations
		mvm, err := app.mm.RunMigrations(ctx, app.configurator, fromVm)
		if err != nil {
			return mvm, err
		}

		m := swingsetkeeper.NewMigrator(app.SwingSetKeeper)
		err = m.MigrateParams(ctx)
		if err != nil {
			return mvm, err
		}

		return mvm, nil
	}
}<|MERGE_RESOLUTION|>--- conflicted
+++ resolved
@@ -15,14 +15,6 @@
 )
 
 var upgradeNamesOfThisVersion = []string{
-<<<<<<< HEAD
-	"UNRELEASED_BASIC", // no-frills
-	"UNRELEASED_A3P_INTEGRATION",
-	"UNRELEASED_main",
-	"UNRELEASED_devnet",
-	"UNRELEASED_emerynet",
-	"UNRELEASED_REAPPLY",
-=======
 	"agoric-upgrade-18-mainnet",
 	"agoric-upgrade-18-devnet",
 	"agoric-upgrade-18-emerynet",
@@ -30,7 +22,6 @@
 	"agoric-upgrade-18-basic-2",
 	"agoric-upgrade-18-emerynet-rc3",
 	"agoric-upgrade-18-a3p",
->>>>>>> aaebae48
 }
 
 // isUpgradeNameOfThisVersion returns whether the provided plan name is a
@@ -64,19 +55,11 @@
 		return false
 	}
 	switch name {
-<<<<<<< HEAD
-	case validUpgradeName("UNRELEASED_BASIC"),
-		validUpgradeName("UNRELEASED_A3P_INTEGRATION"),
-		validUpgradeName("UNRELEASED_main"),
-		validUpgradeName("UNRELEASED_devnet"),
-		validUpgradeName("UNRELEASED_emerynet"):
-=======
 	case validUpgradeName("agoric-upgrade-18-mainnet"),
 		validUpgradeName("agoric-upgrade-18-devnet"),
 		validUpgradeName("agoric-upgrade-18-emerynet"),
 		validUpgradeName("agoric-upgrade-18-basic"),
 		validUpgradeName("agoric-upgrade-18-a3p"):
->>>>>>> aaebae48
 		return true
 	case validUpgradeName("agoric-upgrade-18-basic-2"),
 		validUpgradeName("agoric-upgrade-18-emerynet-rc3"):
@@ -146,16 +129,9 @@
 		return "MAINNET"
 	case "agoric-upgrade-18-devnet":
 		return "DEVNET"
-<<<<<<< HEAD
-	case "UNRELEASED_emerynet":
-		return "EMERYNET"
-		// Noupgrade for this version.
-	case "UNRELEASED_BASIC":
-=======
 	case "agoric-upgrade-18-emerynet":
 		return "EMERYNET"
 	case "agoric-upgrade-18-basic":
->>>>>>> aaebae48
 		return ""
 	case "agoric-upgrade-18-a3p":
 		return "A3P_INTEGRATION"
@@ -196,17 +172,16 @@
 	)
 }
 
-<<<<<<< HEAD
 func terminateGovernorCoreProposal(upgradeName string) (vm.CoreProposalStep, error) {
 	// targets is a slice of "$boardID:$instanceKitLabel" strings.
 	var targets []string
 	switch getVariantFromUpgradeName(upgradeName) {
-		case "MAINNET":
-			targets = []string{"board052184:stkATOM-USD_price_feed"}
-		case "A3P_INTEGRATION":
-			targets = []string{"board04091:stATOM-USD_price_feed"}
-		default:
-			return nil, nil
+	case "MAINNET":
+		targets = []string{"board052184:stkATOM-USD_price_feed"}
+	case "A3P_INTEGRATION":
+		targets = []string{"board04091:stATOM-USD_price_feed"}
+	default:
+		return nil, nil
 	}
 
 	return buildProposalStepWithArgs(
@@ -233,12 +208,8 @@
 // 	)
 // }
 
-// unreleasedUpgradeHandler performs standard upgrade actions plus custom actions for the unreleased upgrade.
-func unreleasedUpgradeHandler(app *GaiaApp, targetUpgrade string) func(sdk.Context, upgradetypes.Plan, module.VersionMap) (module.VersionMap, error) {
-=======
 // upgrade18Handler performs standard upgrade actions plus custom actions for upgrade-18.
 func upgrade18Handler(app *GaiaApp, targetUpgrade string) func(sdk.Context, upgradetypes.Plan, module.VersionMap) (module.VersionMap, error) {
->>>>>>> aaebae48
 	return func(ctx sdk.Context, plan upgradetypes.Plan, fromVm module.VersionMap) (module.VersionMap, error) {
 		app.CheckControllerInited(false)
 
