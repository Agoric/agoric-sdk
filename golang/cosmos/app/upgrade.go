--- conflicted
+++ resolved
@@ -14,14 +14,6 @@
 )
 
 var upgradeNamesOfThisVersion = []string{
-<<<<<<< HEAD
-	"UNRELEASED_BASIC", // no-frills
-	"UNRELEASED_A3P_INTEGRATION",
-	"UNRELEASED_main",
-	"UNRELEASED_devnet",
-	"UNRELEASED_emerynet",
-	"UNRELEASED_REAPPLY",
-=======
 	"agoric-upgrade-18-mainnet",
 	"agoric-upgrade-18-devnet",
 	"agoric-upgrade-18-emerynet",
@@ -29,7 +21,6 @@
 	"agoric-upgrade-18-basic-2",
 	"agoric-upgrade-18-emerynet-rc3",
 	"agoric-upgrade-18-a3p",
->>>>>>> 89128d3e
 }
 
 // isUpgradeNameOfThisVersion returns whether the provided plan name is a
@@ -63,19 +54,11 @@
 		return false
 	}
 	switch name {
-<<<<<<< HEAD
-	case validUpgradeName("UNRELEASED_BASIC"),
-		validUpgradeName("UNRELEASED_A3P_INTEGRATION"),
-		validUpgradeName("UNRELEASED_main"),
-		validUpgradeName("UNRELEASED_devnet"),
-		validUpgradeName("UNRELEASED_emerynet"):
-=======
 	case validUpgradeName("agoric-upgrade-18-mainnet"),
 		validUpgradeName("agoric-upgrade-18-devnet"),
 		validUpgradeName("agoric-upgrade-18-emerynet"),
 		validUpgradeName("agoric-upgrade-18-basic"),
 		validUpgradeName("agoric-upgrade-18-a3p"):
->>>>>>> 89128d3e
 		return true
 	case validUpgradeName("agoric-upgrade-18-basic-2"),
 		validUpgradeName("agoric-upgrade-18-emerynet-rc3"):
@@ -132,16 +115,9 @@
 		return "MAINNET"
 	case "agoric-upgrade-18-devnet":
 		return "DEVNET"
-<<<<<<< HEAD
-	case "UNRELEASED_emerynet":
-		return "EMERYNET"
-		// Noupgrade for this version.
-	case "UNRELEASED_BASIC":
-=======
 	case "agoric-upgrade-18-emerynet":
 		return "EMERYNET"
 	case "agoric-upgrade-18-basic":
->>>>>>> 89128d3e
 		return ""
 	case "agoric-upgrade-18-a3p":
 		return "A3P_INTEGRATION"
@@ -182,29 +158,8 @@
 	)
 }
 
-<<<<<<< HEAD
-// func upgradeMintHolderCoreProposal(upgradeName string) (vm.CoreProposalStep, error) {
-// 	variant := getVariantFromUpgradeName(upgradeName)
-
-// 	if variant == "" {
-// 		return nil, nil
-// 	}
-
-// 	return buildProposalStepWithArgs(
-// 		"@agoric/builders/scripts/vats/upgrade-mintHolder.js",
-// 		"defaultProposalBuilder",
-// 		map[string]any{
-// 			"variant": variant,
-// 		},
-// 	)
-// }
-
-// unreleasedUpgradeHandler performs standard upgrade actions plus custom actions for the unreleased upgrade.
-func unreleasedUpgradeHandler(app *GaiaApp, targetUpgrade string) func(sdk.Context, upgradetypes.Plan, module.VersionMap) (module.VersionMap, error) {
-=======
 // upgrade18Handler performs standard upgrade actions plus custom actions for upgrade-18.
 func upgrade18Handler(app *GaiaApp, targetUpgrade string) func(sdk.Context, upgradetypes.Plan, module.VersionMap) (module.VersionMap, error) {
->>>>>>> 89128d3e
 	return func(ctx sdk.Context, plan upgradetypes.Plan, fromVm module.VersionMap) (module.VersionMap, error) {
 		app.CheckControllerInited(false)
 
