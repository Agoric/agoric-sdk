--- conflicted
+++ resolved
@@ -4,11 +4,7 @@
 	"io"
 	"testing"
 
-<<<<<<< HEAD
-	"github.com/cometbft/cometbft/libs/log"
-=======
 	"cosmossdk.io/log"
->>>>>>> d3138bd8
 )
 
 func newTestExtensionSnapshotter() *ExtensionSnapshotter {
