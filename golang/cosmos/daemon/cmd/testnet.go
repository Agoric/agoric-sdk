--- conflicted
+++ resolved
@@ -351,19 +351,16 @@
 			return err
 		}
 
-<<<<<<< HEAD
 		nodeAppState, err := genutil.GenAppStateFromConfig(
 			clientCtx.Codec,
 			clientCtx.TxConfig,
 			nodeConfig,
 			initCfg,
-			*genDoc,
+			genDoc,
 			genBalIterator,
 			genutiltypes.DefaultMessageValidator,
+			clientCtx.TxConfig.SigningContext().ValidatorAddressCodec(),
 		)
-=======
-		nodeAppState, err := genutil.GenAppStateFromConfig(clientCtx.Codec, clientCtx.TxConfig, nodeConfig, initCfg, genDoc, genBalIterator, genutiltypes.DefaultMessageValidator, clientCtx.TxConfig.SigningContext().ValidatorAddressCodec())
->>>>>>> d3138bd8
 		if err != nil {
 			return err
 		}
